--- conflicted
+++ resolved
@@ -16,15 +16,6 @@
             <plugin>
                 <groupId>net.alchim31.maven</groupId>
                 <artifactId>scala-maven-plugin</artifactId>
-                <version>3.2.0</version>
-                <executions>
-                    <execution>
-                        <goals>
-                            <goal>compile</goal>
-                            <goal>testCompile</goal>
-                        </goals>
-                    </execution>
-                </executions>
             </plugin>
         </plugins>
     </build>
@@ -54,13 +45,8 @@
         </dependency>
         <dependency>
             <groupId>org.apache.spark</groupId>
-<<<<<<< HEAD
             <artifactId>spark-core_${scala.compat.version}</artifactId>
-            <scope>${external.platforms.scope}</scope>
-=======
-            <artifactId>spark-core_2.10</artifactId>
             <scope>test</scope>
->>>>>>> 23c9785b
         </dependency>
         <dependency>
             <groupId>org.qcri.rheem</groupId>
