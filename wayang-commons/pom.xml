<?xml version="1.0" encoding="UTF-8"?>
<!--
  Licensed to the Apache Software Foundation (ASF) under one
  or more contributor license agreements.  See the NOTICE file
  distributed with this work for additional information
  regarding copyright ownership.  The ASF licenses this file
  to you under the Apache License, Version 2.0 (the
  "License"); you may not use this file except in compliance
  with the License.  You may obtain a copy of the License at

      http://www.apache.org/licenses/LICENSE-2.0

  Unless required by applicable law or agreed to in writing,
  software distributed under the License is distributed on an
  "AS IS" BASIS, WITHOUT WARRANTIES OR CONDITIONS OF ANY
  KIND, either express or implied.  See the License for the
  specific language governing permissions and limitations
  under the License.
  -->
<project xmlns="http://maven.apache.org/POM/4.0.0" xmlns:xsi="http://www.w3.org/2001/XMLSchema-instance" xsi:schemaLocation="http://maven.apache.org/POM/4.0.0 http://maven.apache.org/xsd/maven-4.0.0.xsd">
    <modelVersion>4.0.0</modelVersion>

    <parent>
        <groupId>org.apache.wayang</groupId>
        <artifactId>wayang</artifactId>
        <version>0.6.1-SNAPSHOT</version>
    </parent>

    <artifactId>wayang-commons</artifactId>
    <version>0.6.1-SNAPSHOT</version>
    <packaging>pom</packaging>

    <name>Wayang Commons</name>
    <description>
        Wayang Commons is the module that contains the bases for all the
        other modules
    </description>

    <dependencyManagement>
        <dependencies>
            <!-- Apache Hadoop -->
            <dependency>
                <groupId>org.apache.hadoop</groupId>
                <artifactId>hadoop-hdfs</artifactId>
                <scope>${external.platforms.scope}</scope>
                <version>${hadoop.version}</version>
                <exclusions>
                    <exclusion>
                        <groupId>commons-daemon</groupId>
                        <artifactId>commons-daemon</artifactId>
                    </exclusion>
                    <exclusion>
                        <groupId>org.apache.avro</groupId>
                        <artifactId>avro</artifactId>
                    </exclusion>
                    <exclusion>
                        <groupId>org.mortbay.jetty</groupId>
                        <artifactId>jetty</artifactId>
                    </exclusion>
                    <exclusion>
                        <groupId>com.sun.jersey</groupId>
                        <artifactId>jersey-core</artifactId>
                    </exclusion>
                    <exclusion>
                        <groupId>com.sun.jersey</groupId>
                        <artifactId>jersey-server</artifactId>
                    </exclusion>
                    <exclusion>
                        <groupId>javax.servlet</groupId>
                        <artifactId>servlet-api</artifactId>
                    </exclusion>
                    <exclusion>
                        <groupId>javax.servlet.jsp</groupId>
                        <artifactId>jsp-api</artifactId>
                    </exclusion>
                    <exclusion>
                        <groupId>tomcat</groupId>
                        <artifactId>jasper-runtime</artifactId>
                    </exclusion>
                    <exclusion>
                        <groupId>com.thoughtworks.paranamer</groupId>
                        <artifactId>paranamer</artifactId>
                    </exclusion>
                </exclusions>
            </dependency>
            <dependency>
                <groupId>org.apache.hadoop</groupId>
                <artifactId>hadoop-common</artifactId>
                <scope>${external.platforms.scope}</scope>
                <version>${hadoop.version}</version>
                <exclusions>
                    <exclusion>
                        <groupId>tomcat</groupId>
                        <artifactId>jasper-compiler</artifactId>
                    </exclusion>
                    <exclusion>
                        <groupId>tomcat</groupId>
                        <artifactId>jasper-runtime</artifactId>
                    </exclusion>
                    <exclusion>
                        <groupId>javax.servlet</groupId>
                        <artifactId>servlet-api</artifactId>
                    </exclusion>
                    <exclusion>
                        <groupId>javax.servlet.jsp</groupId>
                        <artifactId>jsp-api</artifactId>
                    </exclusion>
                    <exclusion>
                        <groupId>jetty</groupId>
                        <artifactId>org.mortbay.jetty</artifactId>
                    </exclusion>
                    <exclusion>
                        <groupId>org.mortbay.jetty</groupId>
                        <artifactId>jetty</artifactId>
                    </exclusion>
                    <exclusion>
                        <groupId>org.mortbay.jetty</groupId>
                        <artifactId>jetty-util</artifactId>
                    </exclusion>
                    <exclusion>
                        <groupId>org.mortbay.jetty</groupId>
                        <artifactId>jsp-api-2.1</artifactId>
                    </exclusion>
                    <exclusion>
                        <groupId>org.mortbay.jetty</groupId>
                        <artifactId>servlet-api-2.5</artifactId>
                    </exclusion>
                    <exclusion>
                        <groupId>com.sun.jersey</groupId>
                        <artifactId>jersey-core</artifactId>
                    </exclusion>
                    <exclusion>
                        <groupId>com.sun.jersey</groupId>
                        <artifactId>jersey-json</artifactId>
                    </exclusion>
                    <exclusion>
                        <groupId>com.sun.jersey</groupId>
                        <artifactId>jersey-server</artifactId>
                    </exclusion>
                    <exclusion>
                        <groupId>org.eclipse.jdt</groupId>
                        <artifactId>core</artifactId>
                    </exclusion>
                    <exclusion>
                        <groupId>org.apache.avro</groupId>
                        <artifactId>avro-ipc</artifactId>
                    </exclusion>
                    <exclusion>
                        <groupId>net.sf.kosmosfs</groupId>
                        <artifactId>kfs</artifactId>
                    </exclusion>
                    <exclusion>
                        <groupId>net.java.dev.jets3t</groupId>
                        <artifactId>jets3t</artifactId>
                    </exclusion>
                    <exclusion>
                        <groupId>com.jcraft</groupId>
                        <artifactId>jsch</artifactId>
                    </exclusion>
                    <exclusion>
                        <groupId>commons-el</groupId>
                        <artifactId>commons-el</artifactId>
                    </exclusion>
                    <exclusion>
                        <groupId>com.thoughtworks.paranamer</groupId>
                        <artifactId>paranamer</artifactId>
                    </exclusion>
                </exclusions>
            </dependency>
            <dependency>
                <groupId>com.fasterxml.jackson.core</groupId>
                <artifactId>jackson-core</artifactId>
            </dependency>
            <!-- Miscellaneous -->
            <dependency>
                <groupId>org.yaml</groupId>
                <artifactId>snakeyaml</artifactId>
                <version>1.26</version>
            </dependency>
            <dependency>
                <groupId>org.apache.commons</groupId>
                <artifactId>commons-lang3</artifactId>
                <version>3.12.0</version>
            </dependency>
            <dependency>
                <groupId>commons-io</groupId>
                <artifactId>commons-io</artifactId>
                <version>2.7</version>
            </dependency>
            <dependency>
                <groupId>de.odysseus.juel</groupId>
                <artifactId>juel-api</artifactId>
                <version>2.2.7</version>
            </dependency>
            <dependency>
                <groupId>de.odysseus.juel</groupId>
                <artifactId>juel-impl</artifactId>
                <version>2.2.7</version>
            </dependency>
            <dependency>
                <groupId>com.google.code.gson</groupId>
                <artifactId>gson</artifactId>
                <version>2.8.8</version>
            </dependency>
        </dependencies>
    </dependencyManagement>

    <modules>
        <module>wayang-core</module>
        <module>wayang-basic</module>
<<<<<<< HEAD
        <module>wayang-serializable</module>
=======
        <module>wayang-utils-profile-db</module>
>>>>>>> 1ca1e498
    </modules>

</project><|MERGE_RESOLUTION|>--- conflicted
+++ resolved
@@ -208,11 +208,8 @@
     <modules>
         <module>wayang-core</module>
         <module>wayang-basic</module>
-<<<<<<< HEAD
+        <module>wayang-utils-profile-db</module>
         <module>wayang-serializable</module>
-=======
-        <module>wayang-utils-profile-db</module>
->>>>>>> 1ca1e498
     </modules>
 
 </project>