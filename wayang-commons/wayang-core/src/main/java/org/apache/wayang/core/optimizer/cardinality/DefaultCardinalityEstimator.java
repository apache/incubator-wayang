--- conflicted
+++ resolved
@@ -33,14 +33,11 @@
     public DefaultCardinalityEstimator() {}
 
     private double certaintyProb;
-
-<<<<<<< HEAD
-    private int numInputs;
-
-    private ToLongBiFunction<long[], Configuration> singlePointEstimator;
-=======
+  
+    // private int numInputs;
+    // private ToLongBiFunction<long[], Configuration> singlePointEstimator;
+    
     private final FunctionDescriptor.SerializableToLongBiFunction<long[], Configuration> singlePointEstimator;
->>>>>>> 88dce06c
 
     /**
      * If {@code true}, receiving more than {@link #numInputs} is also fine.
