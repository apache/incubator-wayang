<?xml version="1.0" encoding="UTF-8"?>
<!--
  Licensed to the Apache Software Foundation (ASF) under one
  or more contributor license agreements.  See the NOTICE file
  distributed with this work for additional information
  regarding copyright ownership.  The ASF licenses this file
  to you under the Apache License, Version 2.0 (the
  "License"); you may not use this file except in compliance
  with the License.  You may obtain a copy of the License at

      http://www.apache.org/licenses/LICENSE-2.0

  Unless required by applicable law or agreed to in writing,
  software distributed under the License is distributed on an
  "AS IS" BASIS, WITHOUT WARRANTIES OR CONDITIONS OF ANY
  KIND, either express or implied.  See the License for the
  specific language governing permissions and limitations
  under the License.
  -->
<project xmlns="http://maven.apache.org/POM/4.0.0" xmlns:xsi="http://www.w3.org/2001/XMLSchema-instance" xsi:schemaLocation="http://maven.apache.org/POM/4.0.0 http://maven.apache.org/xsd/maven-4.0.0.xsd">
    <modelVersion>4.0.0</modelVersion>

    <parent>
        <groupId>org.apache</groupId>
        <artifactId>apache</artifactId>
        <version>32</version>
    </parent>

    <groupId>org.apache.wayang</groupId>
    <artifactId>wayang</artifactId>
    <version>1.0.1-SNAPSHOT</version>
    <packaging>pom</packaging>

    <name>Apache Wayang (incubating)</name>
    <description>
        Apache Wayang (incubating) is a tool to build platform-agnostic data processing apps and have them both optimized for and
        executed on multiple different execution platforms, such as Java Streams and Apache Spark.
    </description>

    <url>https://wayang.apache.org</url>
    <inceptionYear>2020</inceptionYear>

    <organization>
        <name>The Apache Software Foundation</name>
        <url>https://www.apache.org/</url>
    </organization>

    <licenses>
        <license>
            <name>Apache License, Version 2.0</name>
            <url>https://www.apache.org/licenses/LICENSE-2.0</url>
            <distribution>repo</distribution>
            <comments>
                Apache Wayang (incubating) is an effort undergoing incubation at The Apache Software
                Foundation (ASF), sponsored by the Apache Incubator PMC. Incubation is required
                of all newly accepted projects until a further review indicates that the
                infrastructure, communications, and decision making process have stabilized in
                a manner consistent with other successful ASF projects. While incubation status
                is not necessarily a reflection of the completeness or stability of the code,
                it does indicate that the project has yet to be fully endorsed by the ASF.
            </comments>
        </license>
    </licenses>

    <scm>
        <connection>scm:git:https://gitbox.apache.org/repos/asf/incubator-wayang.git</connection>
        <developerConnection>scm:git:https://gitbox.apache.org/repos/asf/incubator-wayang.git</developerConnection>
        <url>https://github.com/apache/incubator-wayang</url>
        <tag>v1.0.0-rc5</tag>
    </scm>

    <issueManagement>
        <system>JIRA</system>
        <url>https://issues.apache.org/jira/browse/WAYANG</url>
    </issueManagement>

    <mailingLists>
        <mailingList>
            <name>Apache Wayang (incubating) Developer List</name>
            <subscribe>mailto:dev-subscribe@wayang.apache.org</subscribe>
            <unsubscribe>mailto:dev-unsubscribe@wayang.apache.org</unsubscribe>
            <post>mailto:dev@wayang.apache.org</post>
            <archive>http://mail-archives.apache.org/mod_mbox/wayang-dev/</archive>
        </mailingList>
        <mailingList>
            <name>Apache Wayang (incubating) Commits List</name>
            <subscribe>mailto:commits-subscribe@wayang.apache.org</subscribe>
            <unsubscribe>mailto:commits-unsubscribe@wayang.apache.org</unsubscribe>
            <post>mailto:commits@wayang.apache.org</post>
            <archive>http://mail-archives.apache.org/mod_mbox/wayang-commits/</archive>
        </mailingList>
    </mailingLists>

    <properties>
        <encoding>UTF-8</encoding>
        <project.build.sourceEncoding>UTF-8</project.build.sourceEncoding>
        <project.root>${basedir}</project.root>
        <dist.id>${project.artifactId}</dist.id>
        <jacoco.destfile>${project.build.directory}/jacoco.exec</jacoco.destfile>
        <maven.kotlin.skip>false</maven.kotlin.skip>

        <!-- Timestamp for the reproducible builds -->
        <project.build.outputTimestamp>2025-02-04T20:09:34Z</project.build.outputTimestamp>

        <scala.version>2.12.17</scala.version>
        <scala.mayor.version>2.12</scala.mayor.version>
        <spark.version>3.4.4</spark.version>
        <flink.version>1.20.0</flink.version>
        <calcite.version>1.39.0</calcite.version>       

        <java.version>17</java.version>
        <source.level>17</source.level>
        <maven.compiler.source>17</maven.compiler.source>
        <maven.compiler.target>17</maven.compiler.target>
        <maven.compiler.release>17</maven.compiler.release>
        <jaxb.version>2.2.11</jaxb.version>
        <java-activation.version>1.1.1</java-activation.version>
        <javax-annotation-api>1.3.2</javax-annotation-api>

        <assertj.version>3.25.3</assertj.version>
        <commons-io.version>2.15.1</commons-io.version>
        <guava.version>33.4.0-jre</guava.version>
        <hamcrest.version>2.2</hamcrest.version>
        <jackson.version>2.15.4</jackson.version>
        <jacoco.version>0.8.9</jacoco.version>
        <jodatime.version>2.10.6</jodatime.version>
        <jsonpath.version>2.4.0</jsonpath.version>
<<<<<<< HEAD
        <junit5.version>5.12.2</junit5.version>
        <mockito.version>3.5.10</mockito.version>
=======
        <junit5.version>5.10.2</junit5.version>
        <mockito.version>5.11.0</mockito.version>
>>>>>>> 7fdb266b
        <mockk.version>1.10.0</mockk.version>
        <external.platforms.scope>provided</external.platforms.scope>
        <hadoop.version>3.3.6</hadoop.version>
        <!-- To be overridden by individual modules -->
        <java-module-name>org.apache.wayang.default</java-module-name>
        <code.coverage.project.folder>${basedir}/</code.coverage.project.folder>
        <code.coverage.overall.data.folder>${basedir}/target/aggregate.exec</code.coverage.overall.data.folder>
    </properties>

    <profiles>
        <profile>
            <!-- Include the external platforms in the build. -->
            <id>standalone</id>
            <properties>
                <external.platforms.scope>compile</external.platforms.scope>
            </properties>
        </profile>
        <profile>
            <!-- Profile to be activated when building the docs artifacts.  -->
            <id>build-docs</id>
            <properties>
                <shared.resources>${project.build.directory}/shared-resources</shared.resources>
                <maven.main.skip>false</maven.main.skip>
                <maven.test.skip>false</maven.test.skip>
                <maven.install.skip>false</maven.install.skip>
                <maven.deploy.skip>false</maven.deploy.skip>
                <skipTests>false</skipTests>
            </properties>

            <dependencies>
                <dependency>
                    <groupId>org.apache.wayang</groupId>
                    <artifactId>wayang-resources</artifactId>
                    <version>1.0.1-SNAPSHOT</version>
                    <type>zip</type>
                    <optional>true</optional>
                </dependency>
            </dependencies>

            <build>
              <finalName>apache-${project.artifactId}-incubating-${project.version}</finalName>
                <plugins>
                    <!-- Configures JavaDoc generation. -->
                    <plugin>
                        <groupId>org.apache.maven.plugins</groupId>
                        <artifactId>maven-javadoc-plugin</artifactId>
                        <executions>
                            <execution>
                                <id>aggregate-javadoc</id>
                                <goals>
                                    <goal>aggregate-no-fork</goal>
                                </goals>
                                <phase>package</phase>
                            </execution>
                        </executions>
                    </plugin>

                    <plugin>
                        <groupId>org.jfrog.buildinfo</groupId>
                        <artifactId>artifactory-maven-plugin</artifactId>
                    </plugin>

                </plugins>

            </build>
        </profile>
        <profile>
            <id>web-documentation</id>
            <modules>
                <module>wayang-docs</module>
            </modules>
        </profile>

        <profile>
            <!-- Perform steps to deploy Apache Wayang (incubating). -->
            <id>deployment</id>
            <build>
                <plugins>
                    <plugin>
                        <groupId>org.apache.maven.plugins</groupId>
                        <artifactId>maven-source-plugin</artifactId>
                    </plugin>
                    <plugin>
                        <groupId>org.apache.maven.plugins</groupId>
                        <artifactId>maven-javadoc-plugin</artifactId>
                    </plugin>
                    <plugin>
                        <groupId>org.apache.maven.plugins</groupId>
                        <artifactId>maven-gpg-plugin</artifactId>
                    </plugin>
                </plugins>
            </build>
        </profile>

        <profile>
            <!-- Perform steps to deploy Apache Wayang (incubating). -->
            <id>deployment-dryrun</id>
            <build>
                <plugins>
                    <plugin>
                        <groupId>org.apache.maven.plugins</groupId>
                        <artifactId>maven-source-plugin</artifactId>
                    </plugin>
                    <plugin>
                        <groupId>org.apache.maven.plugins</groupId>
                        <artifactId>maven-javadoc-plugin</artifactId>
                    </plugin>
                </plugins>
            </build>
        </profile>


        <profile>

            <!-- Profile to be run on the CI server, JARs JavaDocs -->
            <id>ci</id>
            <build>
                <plugins>

                    <plugin>
                        <groupId>org.apache.maven.plugins</groupId>
                        <artifactId>maven-javadoc-plugin</artifactId>
                        <executions>
                            <execution>
                                <id>package-javadoc</id>
                                <goals>
                                    <goal>jar</goal>
                                </goals>
                                <phase>package</phase>
                            </execution>
                        </executions>
                    </plugin>
                    <plugin>
                        <groupId>org.apache.maven.plugins</groupId>
                        <artifactId>maven-checkstyle-plugin</artifactId>
                        <configuration>
                            <configLocation>google_checks.xml</configLocation>
                            <includes>**/*</includes>
                            <excludes>
                                **/.flattened-pom.xml,.git/**/*,target/**/*,**/target/**/*,.idea/**/*,**/spring.schemas,**/*.svg,mvnw,mvnw.cmd,**/*.graphml,work/**/*
                            </excludes>
                            <sourceDirectories>./</sourceDirectories>
                        </configuration>
                        <executions>
                            <execution>
                                <phase>
                                    validate
                                </phase>
                                <goals>
                                    <goal>check</goal>
                                </goals>
                            </execution>
                        </executions>
                    </plugin>
                </plugins>
            </build>
        </profile>

        <!-- Used to build Java 11+ -->
        <profile>
            <id>java17</id>
            <activation>
                <jdk>17</jdk>
            </activation>
            <properties>
                <java.version>17</java.version>
                <source.level>17</source.level>
                <maven.compiler.source>17</maven.compiler.source>
                <maven.compiler.target>17</maven.compiler.target>
                <maven.compiler.release>17</maven.compiler.release>
                <jaxb.version>2.2.11</jaxb.version>
                <java-activation.version>1.1.1</java-activation.version>
                <javax-annotation-api>1.3.2</javax-annotation-api>
            </properties>
            <build>
                <plugins>
                    <plugin>
                        <groupId>org.apache.maven.plugins</groupId>
                        <artifactId>maven-enforcer-plugin</artifactId>
                        <executions>
                            <execution>
                                <id>enforce-maven-version</id>
                                <goals>
                                    <goal>enforce</goal>
                                </goals>
                                <configuration>
                                    <rules>
                                        <requireJavaVersion>
                                            <version>17</version>
                                        </requireJavaVersion>
                                    </rules>
                                </configuration>
                            </execution>
                        </executions>
                    </plugin>
                    <plugin>
                        <groupId>org.apache.maven.plugins</groupId>
                        <artifactId>maven-javadoc-plugin</artifactId>
                        <configuration>
                            <source>17</source>
                            <detectJavaApiLink>false</detectJavaApiLink>
                        </configuration>
                    </plugin>
                </plugins>
            </build>

        </profile>

        <!--
            Profile to be run before a release is executed, currently does the following:

            - Prevents thrid-party snapshot dependencies in projects
        -->
        <!-- TODO: This is actually automatically done by the maven-release-plugin:prepare goal Therefore it could be removed -->
        <profile>
            <id>pre-release</id>
            <build>
                <plugins>
                    <plugin>
                        <groupId>org.apache.maven.plugins</groupId>
                        <artifactId>maven-enforcer-plugin</artifactId>
                        <executions>
                            <execution>
                                <id>enforce-no-third-party-snapshots</id>
                                <goals>
                                    <goal>enforce</goal>
                                </goals>
                                <configuration>
                                    <rules>
                                        <requireReleaseDeps>
                                            <failWhenParentIsSnapshot>false</failWhenParentIsSnapshot>
                                            <excludes>
                                                <exclude>org.apache.wayang:*</exclude>
                                            </excludes>
                                        </requireReleaseDeps>
                                    </rules>
                                </configuration>
                            </execution>
                        </executions>
                    </plugin>
                </plugins>
            </build>
        </profile>


        <profile>
            <id>scala</id>
            <activation>
                <file>
                    <exists>src/main/scala</exists>
                </file>
            </activation>
            <dependencyManagement>
                <dependencies>
                    <dependency>
                        <groupId>org.scala-lang</groupId>
                        <artifactId>scala-library</artifactId>
                        <version>${scala.version}</version>
                    </dependency>
                </dependencies>
            </dependencyManagement>
            <build>
                <pluginManagement>
                    <plugins>
                        <plugin>
                            <groupId>net.alchim31.maven</groupId>
                            <artifactId>scala-maven-plugin</artifactId>
                            <version>4.9.5</version>
                            <executions>
                                <execution>
                                    <id>compile-scala</id>
                                    <goals>
                                        <goal>compile</goal>
                                        <goal>testCompile</goal>
                                    </goals>
                                    <configuration>
                                        <scalaVersion>${scala.version}</scalaVersion>
                                        <sourceDir>${project.build.sourceDirectory}/../scala</sourceDir>
                                        <testSourceDir>${project.build.testSourceDirectory}/../scala</testSourceDir>
                                    </configuration>
                                </execution>
                                <execution>
                                    <id>add-scala-src</id>
                                    <phase>prepare-package</phase>
                                    <goals>
                                        <goal>add-source</goal>
                                    </goals>
                                </execution>
                                <!-- Getting strange CNFE errors:
                                 java.lang.NoClassDefFoundError: javax/tools/ToolProvider
                                 -->
                                <!--execution>
                                    <id>generate-scaladoc</id>
                                    <goals>
                                        <goal>doc-jar</goal>
                                    </goals>
                                </execution-->
                            </executions>
                        </plugin>
                    </plugins>
                </pluginManagement>
                <plugins>
                    <plugin>
                        <groupId>net.alchim31.maven</groupId>
                        <artifactId>scala-maven-plugin</artifactId>
                    </plugin>
                    <!--                    <plugin>-->
                    <!--                        <artifactId>maven-jar-plugin</artifactId>-->
                    <!--                    </plugin>-->
                </plugins>
            </build>
        </profile>

        <profile>
            <id>scala-12</id>
            <activation>
                <file>
                    <exists>scala_2.12</exists>
                </file>
            </activation>
            <properties>
                <scala.version>2.12.17</scala.version>
                <scala.mayor.version>2.12</scala.mayor.version>
                <spark.version>3.4.4</spark.version>
            </properties>
            <build>
                <plugins>
                    <plugin>
                        <groupId>org.codehaus.mojo</groupId>
                        <artifactId>build-helper-maven-plugin</artifactId>
                        <executions>
                            <execution>
                                <id>adding-source-java-scala</id>
                                <phase>generate-sources</phase>
                                <goals>
                                    <goal>add-source</goal>
                                </goals>
                                <configuration>
                                    <sources>
                                        <source>../code/main/java</source>
                                        <source>src/main/java</source>
                                    </sources>
                                </configuration>
                            </execution>
                            <execution>
                                <id>adding-resources-scala-2.12</id>
                                <phase>generate-resources</phase>
                                <goals>
                                    <goal>add-resource</goal>
                                </goals>
                                <configuration>
                                    <resources>
                                        <resource>
                                            <directory>
                                                ../code/main/resources
                                            </directory>
                                        </resource>
                                        <resource>
                                            <directory>
                                                src/main/resources
                                            </directory>
                                        </resource>
                                    </resources>
                                </configuration>
                            </execution>
                            <execution>
                                <id>adding-test-source-java-scala</id>
                                <phase>generate-test-sources</phase>
                                <goals>
                                    <goal>add-test-source</goal>
                                </goals>
                                <configuration>
                                    <sources>
                                        <source>../code/test/java</source>
                                        <source>src/test/java</source>
                                    </sources>
                                </configuration>
                            </execution>
                            <execution>
                                <id>adding-test-resources-scala-2.12</id>
                                <phase>generate-test-resources</phase>
                                <goals>
                                    <goal>add-test-resource</goal>
                                </goals>
                                <configuration>
                                    <resources>
                                        <resource>
                                            <directory>
                                                ../code/test/resources
                                            </directory>
                                        </resource>
                                        <resource>
                                            <directory>
                                                src/test/resources
                                            </directory>
                                        </resource>
                                    </resources>
                                </configuration>
                            </execution>
                        </executions>
                    </plugin>
                    <plugin>
                        <groupId>net.alchim31.maven</groupId>
                        <artifactId>scala-maven-plugin</artifactId>
                        <executions>
                            <execution>
                                <id>add-source-scala</id>
                                <goals>
                                    <goal>add-source</goal>
                                </goals>
                                <configuration>
                                    <sourceDir>../code/main/scala</sourceDir>
                                    <testSourceDir>../code/test/scala</testSourceDir>
                                </configuration>
                            </execution>
                        </executions>
                    </plugin>
                </plugins>
            </build>
        </profile>

        <profile>
            <id>antlr</id>
            <activation>
                <file>
                    <exists>src/main/antlr4</exists>
                </file>
            </activation>
            <properties>
                <antlr.version>4.13.1</antlr.version>
            </properties>
            <build>
                <pluginManagement>
                    <plugins>
                        <!-- trigger run with mvn process-resouces; then see target/generated-sources/antlr4 -->
                        <plugin>
                            <groupId>org.antlr</groupId>
                            <artifactId>antlr4-maven-plugin</artifactId>
                            <version>${antlr.version}</version>
                            <executions>
                                <execution>
                                    <id>run-antlr</id>
                                    <goals>
                                        <goal>antlr4</goal>
                                    </goals>
                                    <configuration>
                                        <visitor>true</visitor>
                                        <sourceDirectory>${project.build.sourceDirectory}/../antlr4</sourceDirectory>
                                    </configuration>
                                </execution>
                            </executions>
                        </plugin>
                    </plugins>
                </pluginManagement>
                <plugins>
                    <!-- trigger run with mvn process-resouces; then see target/generated-sources/antlr4 -->
                    <plugin>
                        <groupId>org.antlr</groupId>
                        <artifactId>antlr4-maven-plugin</artifactId>
                    </plugin>
                </plugins>
            </build>
            <dependencies>
                <dependency>
                    <groupId>org.antlr</groupId>
                    <artifactId>antlr4</artifactId>
                    <version>${antlr.version}</version>
                    <scope>provided</scope>
                </dependency>
            </dependencies>
        </profile>

        <profile>
            <id>add-dependencies</id>
            <build>
                <pluginManagement>
                    <plugins>
                        <plugin>
                            <groupId>org.apache.maven.plugins</groupId>
                            <artifactId>maven-dependency-plugin</artifactId>
                            <version>3.1.2</version>
                            <executions>
                                <execution>
                                    <id>copy-dependencies</id>
                                    <phase>prepare-package</phase>
                                    <goals>
                                        <goal>copy-dependencies</goal>
                                    </goals>
                                    <configuration>
                                        <outputDirectory>${project.build.directory}/lib</outputDirectory>
                                        <overWriteReleases>false</overWriteReleases>
                                        <overWriteSnapshots>false</overWriteSnapshots>
                                        <overWriteIfNewer>true</overWriteIfNewer>
                                    </configuration>
                                </execution>
                            </executions>
                        </plugin>
                    </plugins>
                </pluginManagement>
            </build>
        </profile>

        <!-- Allows skipping of the pre-flight-check as needed when deploying on jenkins -->
        <profile>
            <id>skip-prerequisite-check</id>
            <activation>
            </activation>
            <build>
                <plugins>
                    <!-- Make some additional properties available to simplify keeping some content up to date -->
                    <plugin>
                        <groupId>org.codehaus.gmaven</groupId>
                        <artifactId>groovy-maven-plugin</artifactId>
                        <version>2.1.1</version>
                        <executions>
                            <!-- Do some pre-build checks and report any findings to the user -->
                            <execution>
                                <id>prerequisite-check</id>
                                <phase>validate</phase>
                                <goals>
                                    <goal>execute</goal>
                                </goals>
                                <inherited>false</inherited>
                                <configuration>
                                    <source>
                                        print "\nSkipping prerequisite-check\n\n"
                                    </source>
                                </configuration>
                            </execution>
                        </executions>
                    </plugin>
                </plugins>
            </build>
        </profile>

        <!-- Profile for linux (Self-Enabling) -->
        <profile>
            <id>os-unix</id>
            <activation>
                <os>
                    <family>unix</family>
                </os>
            </activation>
            <properties>
                <os.suffix>linux</os.suffix>
                <os.classifier>linux-x86_64</os.classifier>
            </properties>
        </profile>
        <!-- Profile for mac (Self-Enabling) -->
        <profile>
            <id>os-mac</id>
            <activation>
                <os>
                    <family>mac</family>
                </os>
            </activation>
            <properties>
                <os.suffix>mac</os.suffix>
                <os.classifier>mac-x86_64</os.classifier>
            </properties>
        </profile>
        <!-- profile for windows (Self-Enabling) -->
        <profile>
            <id>os-windows</id>
            <activation>
                <os>
                    <family>windows</family>
                </os>
            </activation>
            <properties>
                <os.suffix>win</os.suffix>
                <os.classifier>windows-x86_64</os.classifier>
            </properties>
        </profile>

        <profile>
            <id>disable-java8-doclint</id>
            <activation>
                <jdk>[1.8,)</jdk>
            </activation>
            <properties>
                <additionalparam>-Xdoclint:none</additionalparam>
            </properties>
        </profile>

        <profile>
            <id>apache-release</id>
            <build>
                <finalName>apache-${project.artifactId}-incubating-${project.version}</finalName>
                <resources>
                    <resource>
                        <directory>src/main/resources</directory>
                    </resource>
                    <resource>
                        <directory>${project.basedir}</directory>
                        <includes>
                            <include>DISCLAIMER</include>
                            <include>LICENSE</include>
                            <include>NOTICE</include>
                            <include>RELEASE_NOTES</include>
                            <include>README.md</include>
                        </includes>
                    </resource>
                </resources>
                <plugins>
                    <!-- Create a source-release artifact that contains the fully buildable
                         project directory source structure. This is the artifact which is
                         the official subject of any release vote. -->
                    <plugin>
                        <groupId>org.apache.maven.plugins</groupId>
                        <artifactId>maven-assembly-plugin</artifactId>
                        <executions>
                            <execution>
                                <id>source-release-assembly</id>
                                <phase>package</phase>
                                <goals>
                                    <goal>single</goal>
                                </goals>
                                <configuration>
                                    <finalName>apache-${project.artifactId}-incubating-${project.version}</finalName>
                                </configuration>
                            </execution>
                        </executions>
                    </plugin>
                </plugins>
            </build>
        </profile>
    </profiles>

    <dependencyManagement>
        <dependencies>
            <dependency>
                <groupId>com.fasterxml.jackson</groupId>
                <artifactId>jackson-bom</artifactId>
                <version>${jackson.version}</version>
                <type>pom</type>
                <scope>import</scope>
            </dependency>
            <dependency>
                <groupId>org.junit</groupId>
                <artifactId>junit-bom</artifactId>
                <version>${junit5.version}</version>
                <type>pom</type>
                <scope>import</scope>
            </dependency>
            <!-- Logging -->
            <dependency>
                <groupId>org.apache.logging.log4j</groupId>
                <artifactId>log4j-bom</artifactId>
                <version>2.20.0</version>
                <scope>import</scope>
                <type>pom</type>
            </dependency>
            <dependency>
                <groupId>com.google.guava</groupId>
                <artifactId>guava</artifactId>
                <version>${guava.version}</version>
            </dependency>
        </dependencies>
    </dependencyManagement>

    <dependencies>
        <dependency>
            <groupId>com.google.guava</groupId>
            <artifactId>guava</artifactId>
        </dependency>
        <!-- Test -->
        <dependency>
            <groupId>org.junit.jupiter</groupId>
            <artifactId>junit-jupiter</artifactId>
            <scope>test</scope>
        </dependency>

        <dependency>
            <groupId>org.junit.vintage</groupId>
            <artifactId>junit-vintage-engine</artifactId>
            <scope>test</scope>
        </dependency>

        <dependency>
            <groupId>org.mockito</groupId>
            <artifactId>mockito-core</artifactId>
            <version>${mockito.version}</version>
            <scope>test</scope>
        </dependency>

        <dependency>
            <groupId>org.mockito</groupId>
            <artifactId>mockito-junit-jupiter</artifactId>
            <version>${mockito.version}</version>
            <scope>test</scope>
        </dependency>

        <dependency>
            <groupId>org.assertj</groupId>
            <artifactId>assertj-core</artifactId>
            <version>${assertj.version}</version>
            <scope>test</scope>
        </dependency>

        <!-- Coverage -->
        <!-- TODO: add the coverage elements -->
    </dependencies>

    <build>
        <finalName>apache-${project.artifactId}-${project.version}-incubating</finalName>
        <!--
            Default versioned declarations of managed plugins
            to be overridden when the distribute profile is active.
            If this section was missing, Maven would complain about
            missing version numbers for executions without the
            profile active.
        -->

        <pluginManagement>

            <plugins>
                <plugin>
                    <groupId>org.openclover</groupId>
                    <artifactId>clover-maven-plugin</artifactId>
                    <version>4.2.1</version>
                </plugin>

                 <plugin>
                    <groupId>org.apache.maven.plugins</groupId>
                    <artifactId>maven-assembly-plugin</artifactId>
                    <version>3.5.0</version>
                    <configuration>
                        <finalName>apache-${project.artifactId}-${project.version}-incubating</finalName>
                    </configuration>
                </plugin>

                <plugin>
                    <groupId>org.apache.maven.plugins</groupId>
                    <artifactId>maven-antrun-plugin</artifactId>
                    <version>3.0.0</version>
                </plugin>



                <plugin>
                    <groupId>org.apache.maven.plugins</groupId>
                    <artifactId>maven-compiler-plugin</artifactId>
                    <version>3.8.1</version>
                    <configuration>
                        <forceJavacCompilerUse>true</forceJavacCompilerUse>
                    </configuration>
                </plugin>

                <plugin>
                    <groupId>org.apache.maven.plugins</groupId>
                    <artifactId>maven-checkstyle-plugin</artifactId>
                    <version>3.1.1</version>
                    <dependencies>
                        <dependency>
                            <groupId>com.puppycrawl.tools</groupId>
                            <artifactId>checkstyle</artifactId>
                            <version>8.33</version>
                        </dependency>
                    </dependencies>
                </plugin>

                <plugin>
                    <groupId>org.apache.maven.plugins</groupId>
                    <artifactId>maven-dependency-plugin</artifactId>
                    <version>3.1.2</version>
                </plugin>

                <plugin>
                    <groupId>org.apache.maven.plugins</groupId>
                    <artifactId>maven-deploy-plugin</artifactId>
                    <version>3.0.0-M1</version>
                </plugin>

                <plugin>
                    <groupId>org.apache.maven.plugins</groupId>
                    <artifactId>maven-enforcer-plugin</artifactId>
                    <version>3.0.0-M3</version>
                </plugin>

                <plugin>
                    <groupId>org.apache.maven.plugins</groupId>
                    <artifactId>maven-failsafe-plugin</artifactId>
                    <version>2.19.1</version>
                    <executions>
                        <execution>
                            <goals>
                                <goal>integration-test</goal>
                                <goal>verify</goal>
                            </goals>
                        </execution>
                    </executions>
                    <configuration>
                        <trimStackTrace>false</trimStackTrace>
                        <enableAssertions>true</enableAssertions>
                    </configuration>
                </plugin>

                <plugin>
                    <groupId>org.apache.maven.plugins</groupId>
                    <artifactId>maven-jar-plugin</artifactId>
                    <version>3.2.2</version>
                </plugin>

                <plugin>
                    <groupId>org.apache.maven.plugins</groupId>
                    <artifactId>maven-javadoc-plugin</artifactId>
                    <version>3.3.0</version>
                    <executions>
                        <execution>
                            <id>attach-javadocs</id>
                            <goals>
                                <goal>jar</goal>
                            </goals>
                        </execution>
                    </executions>
                    <configuration>
                        <detectLinks>false</detectLinks>
                        <detectJavaApiLink>true</detectJavaApiLink>
                        <doclint>none</doclint>
<!--                    <additionalparam>-Xdoclint:none</additionalparam>-->
                    </configuration>
                </plugin>

                <plugin>
                    <groupId>org.apache.maven.plugins</groupId>
                    <artifactId>maven-source-plugin</artifactId>
                    <version>3.2.1</version>
                    <executions>
                        <execution>
                            <id>attach-sources</id>
                            <goals>
                                <goal>jar-no-fork</goal>
                            </goals>
                        </execution>
                    </executions>
                </plugin>

                <plugin>
                    <groupId>org.apache.maven.plugins</groupId>
                    <artifactId>maven-surefire-plugin</artifactId>
                    <version>3.0.0</version>
                    <configuration>
                        <argLine>
                            --add-exports=java.base/sun.nio.ch=ALL-UNNAMED
                            --add-exports=java.base/jdk.internal.misc=ALL-UNNAMED
                            --add-opens=java.base/java.nio=ALL-UNNAMED
                            --add-opens=java.base/sun.nio.ch=ALL-UNNAMED
                            --add-opens=java.base/java.lang=ALL-UNNAMED
                            --add-opens=java.base/java.util=ALL-UNNAMED
                            --add-opens=java.base/java.io=ALL-UNNAMED
                            --add-opens=java.base/java.lang.reflect=ALL-UNNAMED
                            --add-opens=java.base/sun.reflect.annotation=ALL-UNNAMED
                            --add-opens=java.base/java.util.concurrent=ALL-UNNAMED
                            --add-opens=java.base/java.net=ALL-UNNAMED
                            --add-opens=java.base/java.lang.invoke=ALL-UNNAMED
                        </argLine>
                        <useSystemClassLoader>false</useSystemClassLoader>
                    </configuration>
                </plugin>

                <plugin>
                    <groupId>org.codehaus.mojo</groupId>
                    <artifactId>build-helper-maven-plugin</artifactId>
                    <version>3.1.0</version>
                </plugin>

                <plugin>
                    <groupId>org.jfrog.buildinfo</groupId>
                    <artifactId>artifactory-maven-plugin</artifactId>
                    <version>2.7.0</version>
                </plugin>
                <plugin>
                    <groupId>org.apache.maven.plugins</groupId>
                    <artifactId>maven-site-plugin</artifactId>
                    <version>3.7</version>
                    <configuration>

                    </configuration>
                </plugin>
            </plugins>

        </pluginManagement>

        <plugins>
            <!-- Make some additional properties available to simplify keeping some content up to date -->
            <plugin>
                <groupId>org.codehaus.gmaven</groupId>
                <artifactId>groovy-maven-plugin</artifactId>
                <version>2.1.1</version>
                <executions>
                    <!-- Do some pre-build checks and report any findings to the user -->
                    <execution>
                        <id>prerequisite-check</id>
                        <phase>validate</phase>
                        <goals>
                            <goal>execute</goal>
                        </goals>
                        <inherited>false</inherited>
                        <configuration>
                            <source>${project.basedir}/src/main/script/prerequisiteCheck.groovy</source>
                        </configuration>
                    </execution>
                </executions>
                <dependencies>
                    <dependency>
                        <groupId>joda-time</groupId>
                        <artifactId>joda-time</artifactId>
                        <version>2.10.8</version>
                    </dependency>
                </dependencies>
            </plugin>

            <!-- Fail the build if files don't have a valid header -->
            <plugin>
                <groupId>org.apache.rat</groupId>
                <artifactId>apache-rat-plugin</artifactId>
                <version>0.13</version>
                <executions>
                    <execution>
                        <id>license-check</id>
                        <phase>verify</phase>
                        <goals>
                            <goal>check</goal>
                        </goals>
                    </execution>
                </executions>
                <configuration>
                    <useMavenDefaultExcludes>true</useMavenDefaultExcludes>
                    <!--
                       Make rat output the files with missing licensed directly into the
                       build output (This way we don't have to look into the rat.txt to find
                       out which ones)
                   -->
                    <consoleOutput>true</consoleOutput>
                    <excludes>
                        <!-- Git related files -->
                        <exclude>**/.git/**</exclude>
                        <exclude>**/.gitignore</exclude>
                        <exclude>**/.gitmodules</exclude>
                        <exclude>**/.github/actions/**</exclude>

                        <!-- Maven related files -->
                        <exclude>**/target/**</exclude>
                        <exclude>target/**</exclude>

                        <!-- Eclipse related files -->
                        <exclude>**/.project</exclude>
                        <exclude>**/.settings/**</exclude>
                        <exclude>**/.classpath</exclude>
                        <exclude>**/.factorypath</exclude>

                        <!--RAT files-->
                        <exclude>**/apache-rat-0.13/**</exclude>

                        <!--Javadoc files-->
                        <exclude>**/docs/**</exclude>

                        <!-- IntelliJ related files -->
                        <exclude>**/.idea/**</exclude>
                        <exclude>**/*.iml</exclude>

                        <exclude>**/*.yaml</exclude>
                        <exclude>**/*.json</exclude>

                        <exclude>**/*.log</exclude>
                        <exclude>**/*.input</exclude>

                        <exclude>**/*.svg</exclude>
                        <exclude>**/Gemfile.lock</exclude>
                        <exclude>**/.jekyll-cache/**</exclude>
                        <exclude>**/README.md</exclude>
                        <exclude>**/general-todos.md</exclude>
                        <exclude>**/scala_1*</exclude>

                        <exclude>**/*pb2.py</exclude>
                        <exclude>**/.rat-excludes</exclude>
                        <exclude>**/*.csv</exclude>
                        <exclude>**/*.properties</exclude>
                    </excludes>
                </configuration>
            </plugin>
            <!-- Fail the build if some dependency don't have a valid license -->
            <plugin>
                <groupId>org.codehaus.mojo</groupId>
                <artifactId>license-maven-plugin</artifactId>
                <version>2.0.0</version>
                <executions>
                    <execution>
                        <id>license-check</id>
                        <phase>verify</phase>
                        <goals>
                            <goal>aggregate-add-third-party</goal>
                        </goals>
                    </execution>
                </executions>
                <configuration>
                    <licenseMerges>
                        <licenseMerge>ASF 2.0 | The Apache Software License, Version 2.0 | Apache License, Version 2.0 | Apache 2.0 License | Apache License Version 2.0 | Apache 2.0 | Apache-2.0 | The Apache License, Version 2.0 | Apache License Version 2 | Apache 2 | http://www.apache.org/licenses/LICENSE-2.0.txt | Apache License 2.0 | Apache Software License - Version 2.0 | Apache License, version 2.0 | Apache License v2.0 </licenseMerge>
                        <licenseMerge>BSD 3-claus | 3-Clause BSD License | BSD 3 Clause License | BSD 3 Clause | BSD 3-Clause "New" or "Revised" License (BSD-3-Clause) | BSD licence | BSD | New BSD License | Revised BSD | The BSD 3-Clause License | The BSD License | The New BSD License | New BSD license | BSD 3-clause | BSD 3-Clause | BSD-3-Clause | BSD New license | Go License </licenseMerge>
                        <licenseMerge>MIT | MIT License | The MIT License | The MIT License (MIT) | MIT license </licenseMerge>
                        <licenseMerge>BSD 2-claus | BSD 2-Clause License | BSD 2-Clause | BSD-2-Clause </licenseMerge>
                        <licenseMerge>HSQLDB | HSQLDB License, a BSD open source license</licenseMerge>
                        <licenseMerge>Eclipse | EPL 2.0 |  EPL 1.0 | Eclipse Public License, Version 2.0 | Eclipse Distribution License - v 1.0 | EDL 1.0</licenseMerge></licenseMerges>
                    <includedLicenses>
                        ASF 2.0 | BSD 2-claus | BSD 3-claus | MIT | CC0 | HSQLDB | PostgreSQL | Eclipse | Public Domain | iCal4j - License | CDDL + GPLv2 with classpath exception
                    </includedLicenses>
                    <failOnBlacklist>true</failOnBlacklist>
                    <excludedGroups>
                        org.apache.spark.*|org.apache.hadoop.*|org.apache.giraph.*|org.antlr.*|junit.*|org.graphchi.*|org.springframework.*
                    </excludedGroups>
                    <excludeTransitiveDependencies>true</excludeTransitiveDependencies>
                </configuration>
            </plugin>
            <!-- Generate the legally required text files in the jars -->
            <plugin>
                <groupId>org.apache.maven.plugins</groupId>
                <artifactId>maven-remote-resources-plugin</artifactId>
                <executions>
                    <execution>
                        <id>process-resource-bundles</id>
                        <goals>
                            <goal>process</goal>
                        </goals>
                        <configuration>
                            <resourceBundles>
                                <!-- Will generate META-INF/{DEPENDENCIES,LICENSE,NOTICE} -->
                                <resourceBundle>org.apache.apache.resources:apache-jar-resource-bundle:1.7</resourceBundle>
                                <!-- Will generate META-INF/DISCLAIMER  -->
                                <resourceBundle>org.apache.apache.resources:apache-incubator-disclaimer-resource-bundle:1.7</resourceBundle>
                            </resourceBundles>
                            <!-- Content in this directory will be appended to generated resources -->
                            <appendedResourcesDirectory>${basedir}/src/remote-resources</appendedResourcesDirectory>
                        </configuration>
                    </execution>
                </executions>
            </plugin>

            <plugin>
                <groupId>org.apache.maven.plugins</groupId>
                <artifactId>maven-dependency-plugin</artifactId>
            </plugin>

            <plugin>
                <groupId>org.apache.maven.plugins</groupId>
                <artifactId>maven-compiler-plugin</artifactId>
                <configuration>
                    <source>${source.level}</source>
                    <target>${source.level}</target>
                </configuration>
                <executions>
                    <execution>
                        <id>default-compile</id>
                        <phase>none</phase>
                    </execution>
                    <execution>
                        <id>default-testCompile</id>
                        <phase>none</phase>
                    </execution>
                    <execution>
                        <id>java-compile</id>
                        <phase>compile</phase>
                        <goals>
                            <goal>compile</goal>
                        </goals>
                    </execution>
                    <execution>
                        <id>java-test-compile</id>
                        <phase>test-compile</phase>
                        <goals>
                            <goal>testCompile</goal>
                        </goals>
                    </execution>
                </executions>
            </plugin>

            <plugin>
                <groupId>org.apache.maven.plugins</groupId>
                <artifactId>maven-surefire-plugin</artifactId>
                <configuration>
                    <useSystemClassLoader>false</useSystemClassLoader>
                    <useFile>false</useFile>
                    <includes>
                        <include>**/*Tests.java</include>
                        <include>**/*Test.java</include>
                    </includes>
                </configuration>
            </plugin>

            <plugin>
                <groupId>org.apache.maven.plugins</groupId>
                <artifactId>maven-jar-plugin</artifactId>
                <configuration>
                    <archive>
                        <manifestEntries>
                            <Implementation-Title>${project.name}</Implementation-Title>
                            <Implementation-Version>${project.version}</Implementation-Version>
                            <!--Automatic-Module-Name>${java-module-name}</Automatic-Module-Name-->
                        </manifestEntries>
                    </archive>
                </configuration>
            </plugin>

            <plugin>
                <groupId>org.apache.maven.plugins</groupId>
                <artifactId>maven-source-plugin</artifactId>
                <executions>
                    <execution>
                        <id>attach-sources</id>
                        <goals>
                            <goal>jar</goal>
                        </goals>
                    </execution>
                </executions>
            </plugin>

            <plugin>
                <groupId>org.apache.maven.plugins</groupId>
                <artifactId>maven-javadoc-plugin</artifactId>
                <configuration>
                    <locale>en_US</locale>
                    <breakiterator>true</breakiterator>
                    <header>${project.name}</header>
                    <source>${source.level}</source>
                    <quiet>true</quiet>
                    <javadocDirectory>${shared.resources}/javadoc</javadocDirectory>
                    <overview>${shared.resources}/javadoc/overview.html</overview>
                    <!-- copies doc-files subdirectory which contains image resources -->
                    <docfilessubdirs>true</docfilessubdirs>
                    <additionalOptions>
                        <additionalOption>-Xdoclint:none</additionalOption>
                    </additionalOptions>
                </configuration>
            </plugin>

            <plugin>
                <groupId>org.apache.maven.plugins</groupId>
                <artifactId>maven-enforcer-plugin</artifactId>
                <version>3.0.0-M3</version>
                <executions>
                    <execution>
                        <id>enforce-maven-version</id>
                        <goals>
                            <goal>enforce</goal>
                        </goals>
                        <configuration>
                            <rules>
                                <requireMavenVersion>
                                    <version>3.5.0</version>
                                </requireMavenVersion>
                            </rules>
                        </configuration>
                    </execution>
                </executions>
            </plugin>

            <plugin>
                <groupId>org.jacoco</groupId>
                <artifactId>jacoco-maven-plugin</artifactId>
                <version>0.8.9</version>
                <executions>
                    <execution>
                        <id>coverage-initialize</id>
                        <goals>
                            <goal>prepare-agent</goal>
                        </goals>
                    </execution>
                    <execution>
                        <id>coverage-report</id>
                        <phase>post-integration-test</phase>
                        <goals>
                            <goal>report</goal>
                        </goals>
                    </execution>
<!--                    TODO addd the check to the minimum coverage -->
<!--                    &lt;!&ndash; Threshold &ndash;&gt;-->
<!--                    <execution>-->
<!--                        <id>coverage-check</id>-->
<!--                        <goals>-->
<!--                            <goal>check</goal>-->
<!--                        </goals>-->
<!--                    </execution>-->
                    <execution>
                        <id>report-aggregate</id>
                        <phase>verify</phase>
                        <goals>
                            <goal>report-aggregate</goal>
                        </goals>
                    </execution>
                    <execution>
                        <id>merge-results</id>
                        <phase>verify</phase>
                        <goals>
                            <goal>merge</goal>
                        </goals>
                        <configuration>
                            <fileSets>
                                <fileSet>
                                    <directory>${code.coverage.project.folder}</directory>
                                    <includes>
                                        <include>**/target/jacoco.exec</include>
                                    </includes>
                                </fileSet>
                            </fileSets>
                            <destFile>${code.coverage.overall.data.folder}/aggregate.exec</destFile>
                        </configuration>
                    </execution>
                </executions>
            </plugin>

            <plugin>
                <groupId>org.apache.maven.plugins</groupId>
                <artifactId>maven-release-plugin</artifactId>
                <version>3.0.1</version>

                <configuration>
                    <autoVersionSubmodules>true</autoVersionSubmodules>
                    <autoResolveSnapshots>all</autoResolveSnapshots>
                    <releaseProfiles>apache-release</releaseProfiles>
                    <!--<pushChanges>false</pushChanges>-->
                    <!--<dryRun>true</dryRun>-->
                    <releaseVersion>1.0.0</releaseVersion>
                    <updateWorkingCopyVersions>true</updateWorkingCopyVersions>
                    <updateDependencies>true</updateDependencies>
                    <tag>v1.0.0-rc5</tag>
                    <scmReleaseCommitComment>@{prefix} prepare release 1.0.0</scmReleaseCommitComment>
                    <tagNameFormat>apache-@{project.artifactId}-@{project.version}-incubating</tagNameFormat>
                    <tagNameFormat>v${project.version}</tagNameFormat>
                </configuration>
            </plugin>
        </plugins>
    </build>

    <modules>
        <module>wayang-commons</module>
        <module>wayang-platforms</module>
        <module>wayang-api</module>
        <module>wayang-profiler</module>
        <module>wayang-plugins</module>
        <module>wayang-resources</module>
        <module>wayang-assembly</module>
        <module>wayang-ml4all</module>
        <module>wayang-applications</module>
        <module>wayang-benchmark</module>
        <module>wayang-tests-integration</module>
        <!--module>wayang-docs</module-->
    </modules>
</project><|MERGE_RESOLUTION|>--- conflicted
+++ resolved
@@ -106,7 +106,7 @@
         <scala.mayor.version>2.12</scala.mayor.version>
         <spark.version>3.4.4</spark.version>
         <flink.version>1.20.0</flink.version>
-        <calcite.version>1.39.0</calcite.version>       
+        <calcite.version>1.39.0</calcite.version>
 
         <java.version>17</java.version>
         <source.level>17</source.level>
@@ -125,13 +125,8 @@
         <jacoco.version>0.8.9</jacoco.version>
         <jodatime.version>2.10.6</jodatime.version>
         <jsonpath.version>2.4.0</jsonpath.version>
-<<<<<<< HEAD
         <junit5.version>5.12.2</junit5.version>
-        <mockito.version>3.5.10</mockito.version>
-=======
-        <junit5.version>5.10.2</junit5.version>
         <mockito.version>5.11.0</mockito.version>
->>>>>>> 7fdb266b
         <mockk.version>1.10.0</mockk.version>
         <external.platforms.scope>provided</external.platforms.scope>
         <hadoop.version>3.3.6</hadoop.version>
