--- conflicted
+++ resolved
@@ -1250,13 +1250,8 @@
                         <exclude>**/scala_1*</exclude>
 
                         <exclude>**/*pb2.py</exclude>
-                        <exclude>**/.rat-excludes</exclude>
-<<<<<<< HEAD
-=======
-                        <exclude>**/*.input</exclude>
-                      
+                        <exclude>**/.rat-excludes</exclude>                      
                         <exclude>**/*.csv</exclude>
->>>>>>> 17194b33
                     </excludes>
                 </configuration>
             </plugin>
