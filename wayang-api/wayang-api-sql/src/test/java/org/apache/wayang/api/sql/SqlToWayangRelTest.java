/*
 * Licensed to the Apache Software Foundation (ASF) under one or more
 * contributor license agreements.  See the NOTICE file distributed with
 * this work for additional information regarding copyright ownership.
 * The ASF licenses this file to you under the Apache License, Version 2.0
 * (the "License"); you may not use this file except in compliance with
 * the License.  You may obtain a copy of the License at
 *
 * http://www.apache.org/licenses/LICENSE-2.0
 *
 * Unless required by applicable law or agreed to in writing, software
 * distributed under the License is distributed on an "AS IS" BASIS,
 * WITHOUT WARRANTIES OR CONDITIONS OF ANY KIND, either express or implied.
 * See the License for the specific language governing permissions and
 * limitations under the License.
 */

package org.apache.wayang.api.sql;

import org.apache.calcite.jdbc.JavaTypeFactoryImpl;
import org.apache.calcite.rel.RelNode;
import org.apache.calcite.rel.externalize.RelWriterImpl;
import org.apache.calcite.rel.rules.CoreRules;
import org.apache.calcite.rel.type.RelDataTypeFactory;
import org.apache.calcite.rex.RexBuilder;
import org.apache.calcite.rex.RexNode;
import org.apache.calcite.sql.SqlExplainLevel;
import org.apache.calcite.sql.SqlNode;
import org.apache.calcite.sql.fun.SqlStdOperatorTable;
import org.apache.calcite.sql.parser.SqlParseException;
import org.apache.calcite.sql.type.SqlTypeName;
import org.apache.calcite.tools.RuleSet;
import org.apache.calcite.tools.RuleSets;
import org.apache.wayang.api.sql.calcite.convention.WayangConvention;
import org.apache.wayang.api.sql.calcite.converter.functions.FilterPredicateImpl;
import org.apache.wayang.api.sql.calcite.optimizer.Optimizer;
import org.apache.wayang.api.sql.calcite.rules.WayangRules;
import org.apache.wayang.api.sql.calcite.schema.SchemaUtils;
import org.apache.wayang.api.sql.calcite.schema.WayangSchema;
import org.apache.wayang.api.sql.calcite.schema.WayangSchemaBuilder;
import org.apache.wayang.api.sql.calcite.schema.WayangTable;
import org.apache.wayang.api.sql.calcite.schema.WayangTableBuilder;
import org.apache.wayang.api.sql.calcite.utils.ModelParser;
import org.apache.wayang.api.sql.context.SqlContext;
import org.apache.wayang.basic.data.Tuple2;
import org.apache.wayang.core.api.Configuration;
import org.apache.wayang.core.function.FunctionDescriptor.SerializablePredicate;
import org.apache.wayang.core.plan.wayangplan.Operator;
import org.apache.wayang.core.plan.wayangplan.PlanTraversal;
import org.apache.wayang.core.plan.wayangplan.WayangPlan;
import org.apache.wayang.java.Java;
import org.apache.wayang.spark.Spark;
import org.apache.wayang.basic.data.Record;
import org.json.simple.JSONObject;
import org.json.simple.parser.JSONParser;
import org.json.simple.parser.ParseException;
import org.junit.jupiter.api.Test;

import java.io.ByteArrayInputStream;
import java.io.ByteArrayOutputStream;
import java.io.IOException;
import java.io.ObjectInputStream;
import java.io.ObjectOutputStream;
import java.io.PrintWriter;
import java.io.StringWriter;
import java.sql.SQLException;
import java.util.ArrayList;
import java.util.Collection;
import java.util.List;
import java.util.Map;
import java.util.Properties;
import java.util.stream.Collectors;

class SqlToWayangRelTest {

<<<<<<< HEAD
        /**
         * Method for building {@link WayangPlan}s useful for testing, benchmarking and
         * other
         * usages where you want to handle the intermediate {@link WayangPlan}
         *
         * @param sql     sql query string with the {@code ;} cut off
         * @param udfJars
         * @return a {@link WayangPlan} of a given sql string
         * @throws SqlParseException
         * @throws SQLException
         */
        public Tuple2<Collection<Record>, WayangPlan> buildCollectorAndWayangPlan(final SqlContext context,
                        final String sql, final String... udfJars) throws SqlParseException, SQLException {
                final Properties configProperties = Optimizer.ConfigProperties.getDefaults();
                final RelDataTypeFactory relDataTypeFactory = new JavaTypeFactoryImpl();

                final Optimizer optimizer = Optimizer.create(
                                SchemaUtils.getSchema(context.getConfiguration()),
                                configProperties,
                                relDataTypeFactory);

                final SqlNode sqlNode = optimizer.parseSql(sql);
                final SqlNode validatedSqlNode = optimizer.validate(sqlNode);
                final RelNode relNode = optimizer.convert(validatedSqlNode);

                final RuleSet rules = RuleSets.ofList(
                                CoreRules.FILTER_INTO_JOIN,
                                WayangRules.WAYANG_TABLESCAN_RULE,
                                WayangRules.WAYANG_TABLESCAN_ENUMERABLE_RULE,
                                WayangRules.WAYANG_PROJECT_RULE,
                                WayangRules.WAYANG_FILTER_RULE,
                                WayangRules.WAYANG_JOIN_RULE,
                                WayangRules.WAYANG_AGGREGATE_RULE,
                                WayangRules.WAYANG_SORT_RULE);

                final RelNode wayangRel = optimizer.optimize(
                                relNode,
                                relNode.getTraitSet().plus(WayangConvention.INSTANCE),
                                rules);

                final Collection<Record> collector = new ArrayList<>();

                final WayangPlan wayangPlan = optimizer.convertWithConfig(wayangRel, context.getConfiguration(),
                                collector);

                return new Tuple2<>(collector, wayangPlan);
        }

    @Test
    void javaJoinTest() throws Exception {
                final SqlContext sqlContext = this.createSqlContext("/data/largeLeftTableIndex.csv");
                final Tuple2<Collection<Record>, WayangPlan> t = this.buildCollectorAndWayangPlan(sqlContext,
                                "SELECT * FROM fs.largeLeftTableIndex JOIN fs.exampleRefToRef ON largeLeftTableIndex.NAMEA = exampleRefToRef.NAMEA");
                final Collection<Record> result = t.field0;
                final WayangPlan wayangPlan = t.field1;

                // except reduce by
                PlanTraversal.upstream().traverse(wayangPlan.getSinks()).getTraversedNodes().forEach(node ->
                        node.addTargetPlatform(Java.platform()));

                sqlContext.execute(wayangPlan);

                assert (result.stream()
                                .anyMatch(rec -> rec.equals(new Record("test1", "test1", "test2", "test1", "test1"))));
        }

    @Test
    void javaMultiConditionJoin() throws Exception {
                final SqlContext sqlContext = this.createSqlContext("/data/largeLeftTableIndex.csv");
                final Tuple2<Collection<Record>, WayangPlan> t = this.buildCollectorAndWayangPlan(sqlContext,
                                "SELECT * FROM fs.largeLeftTableIndex JOIN fs.exampleRefToRef ON largeLeftTableIndex.NAMEB = exampleRefToRef.NAMEB AND largeLeftTableIndex.NAMEC = exampleRefToRef.NAMEB");
                final Collection<Record> result = t.field0;
                final WayangPlan wayangPlan = t.field1;

                // except reduce by
                PlanTraversal.upstream().traverse(wayangPlan.getSinks()).getTraversedNodes().forEach(node ->
                        node.addTargetPlatform(Java.platform()));

                sqlContext.execute(wayangPlan);

                final boolean checkEq = result.stream()
                                .allMatch(rec -> rec.equals(new Record("", "test2", "test2", "", "test2")));

                assert (checkEq);
        }

    @Test
    void aggregateCountInJavaWithIntegers() throws Exception {
                final SqlContext sqlContext = this.createSqlContext("/data/exampleInt.csv");
                final Tuple2<Collection<Record>, WayangPlan> t = this.buildCollectorAndWayangPlan(sqlContext,
                                "SELECT exampleInt.NAMEC, COUNT(*) FROM fs.exampleInt GROUP BY NAMEC");
                final Collection<Record> result = t.field0;
                final WayangPlan wayangPlan = t.field1;

                // except reduce by
                PlanTraversal.upstream().traverse(wayangPlan.getSinks()).getTraversedNodes().forEach(node ->
                        node.addTargetPlatform(Java.platform()));

                sqlContext.execute(wayangPlan);

                final Record rec = result.stream().findFirst().get();
                assert (rec.size() == 2);
                assert (rec.getInt(1) == 3);
        }

    @Test
    void aggregateCountInJava() throws Exception {
                final SqlContext sqlContext = this.createSqlContext("/data/largeLeftTableIndex.csv");
                final Tuple2<Collection<Record>, WayangPlan> t = this.buildCollectorAndWayangPlan(sqlContext,
                                "SELECT largeLeftTableIndex.NAMEC, COUNT(*) FROM fs.largeLeftTableIndex GROUP BY NAMEC");
                final Collection<Record> result = t.field0;
                final WayangPlan wayangPlan = t.field1;

                // except reduce by
                PlanTraversal.upstream().traverse(wayangPlan.getSinks()).getTraversedNodes().forEach(node ->
                        node.addTargetPlatform(Java.platform()));

                sqlContext.execute(wayangPlan);

                final Record rec = result.stream().findFirst().get();
                assert (rec.size() == 2);
                assert (rec.getInt(1) == 3);
        }

    @Test
    void filterIsNull() throws Exception {
                final SqlContext sqlContext = this.createSqlContext("/data/largeLeftTableIndex.csv");

                final Tuple2<Collection<Record>, WayangPlan> t = this.buildCollectorAndWayangPlan(sqlContext,
                                "SELECT * FROM fs.largeLeftTableIndex WHERE (largeLeftTableIndex.NAMEA IS NULL)" //
                );
                final Collection<Record> result = t.field0;
                final WayangPlan wayangPlan = t.field1;
                sqlContext.execute(wayangPlan);
                assert (result.size() == 0);
        }

    @Test
    void filterIsNotValue() throws Exception {
                final SqlContext sqlContext = this.createSqlContext("/data/largeLeftTableIndex.csv");

                final Tuple2<Collection<Record>, WayangPlan> t = this.buildCollectorAndWayangPlan(sqlContext,
                                "SELECT * FROM fs.largeLeftTableIndex WHERE (largeLeftTableIndex.NAMEA <> 'test1')" //
                );

                final Collection<Record> result = t.field0;
                final WayangPlan wayangPlan = t.field1;

                sqlContext.execute(wayangPlan);

                assert (!result.stream().anyMatch(record -> record.getField(0).equals("test1")));
        }

    @Test
    void filterIsNotNull() throws Exception {
                final SqlContext sqlContext = createSqlContext("/data/largeLeftTableIndex.csv");
=======
    /**
     * Method for building {@link WayangPlan}s useful for testing, benchmarking and
     * other
     * usages where you want to handle the intermediate {@link WayangPlan}
     * 
     * @param sql     sql query string with the {@code ;} cut off
     * @param udfJars
     * @return a {@link WayangPlan} of a given sql string
     * @throws SqlParseException
     * @throws SQLException
     */
    public Tuple2<Collection<Record>, WayangPlan> buildCollectorAndWayangPlan(final SqlContext context,
            final String sql, final String... udfJars) throws SqlParseException, SQLException {
        final Properties configProperties = Optimizer.ConfigProperties.getDefaults();
        final RelDataTypeFactory relDataTypeFactory = new JavaTypeFactoryImpl();

        final Optimizer optimizer = Optimizer.create(
                SchemaUtils.getSchema(context.getConfiguration()),
                configProperties,
                relDataTypeFactory);

        final SqlNode sqlNode = optimizer.parseSql(sql);
        final SqlNode validatedSqlNode = optimizer.validate(sqlNode);
        final RelNode relNode = optimizer.convert(validatedSqlNode);

        final RuleSet rules = RuleSets.ofList(
                CoreRules.FILTER_INTO_JOIN,
                WayangRules.WAYANG_TABLESCAN_RULE,
                WayangRules.WAYANG_TABLESCAN_ENUMERABLE_RULE,
                WayangRules.WAYANG_PROJECT_RULE,
                WayangRules.WAYANG_FILTER_RULE,
                WayangRules.WAYANG_JOIN_RULE,
                WayangRules.WAYANG_AGGREGATE_RULE,
                WayangRules.WAYANG_SORT_RULE);

        final RelNode wayangRel = optimizer.optimize(
                relNode,
                relNode.getTraitSet().plus(WayangConvention.INSTANCE),
                rules);

        final Collection<Record> collector = new ArrayList<>();

        final WayangPlan wayangPlan = optimizer.convertWithConfig(wayangRel, context.getConfiguration(),
                collector);

        return new Tuple2<>(collector, wayangPlan);
    }

    @Test
    public void javaJoinTest() throws Exception {
        final SqlContext sqlContext = this.createSqlContext("/data/largeLeftTableIndex.csv");
        final Tuple2<Collection<Record>, WayangPlan> t = this.buildCollectorAndWayangPlan(sqlContext,
                "SELECT * FROM fs.largeLeftTableIndex JOIN fs.exampleRefToRef ON largeLeftTableIndex.NAMEA = exampleRefToRef.NAMEA");
        final Collection<Record> result = t.field0;
        final WayangPlan wayangPlan = t.field1;

        // except reduce by
        PlanTraversal.upstream().traverse(wayangPlan.getSinks()).getTraversedNodes().forEach(node -> {
            node.addTargetPlatform(Java.platform());
        });

        sqlContext.execute(wayangPlan);

        assert (result.stream()
                .anyMatch(rec -> rec.equals(new Record("test1", "test1", "test2", "test1", "test1"))));
    }

    @Test
    public void javaMultiConditionJoin() throws Exception {
        final SqlContext sqlContext = this.createSqlContext("/data/largeLeftTableIndex.csv");
        final Tuple2<Collection<Record>, WayangPlan> t = this.buildCollectorAndWayangPlan(sqlContext,
                "SELECT * FROM fs.largeLeftTableIndex JOIN fs.exampleRefToRef ON largeLeftTableIndex.NAMEB = exampleRefToRef.NAMEB AND largeLeftTableIndex.NAMEC = exampleRefToRef.NAMEB");
        final Collection<Record> result = t.field0;
        final WayangPlan wayangPlan = t.field1;

        // except reduce by
        PlanTraversal.upstream().traverse(wayangPlan.getSinks()).getTraversedNodes().forEach(node -> {
            node.addTargetPlatform(Java.platform());
        });

        sqlContext.execute(wayangPlan);

        final boolean checkEq = result.stream()
                .allMatch(rec -> rec.equals(new Record("", "test2", "test2", "", "test2")));

        assert (checkEq);
    }

    @Test
    public void aggregateCountInJavaWithIntegers() throws Exception {
        final SqlContext sqlContext = this.createSqlContext("/data/exampleInt.csv");
        final Tuple2<Collection<Record>, WayangPlan> t = this.buildCollectorAndWayangPlan(sqlContext,
                "SELECT exampleInt.NAMEC, COUNT(*) FROM fs.exampleInt GROUP BY NAMEC");
        final Collection<Record> result = t.field0;
        final WayangPlan wayangPlan = t.field1;

        // except reduce by
        PlanTraversal.upstream().traverse(wayangPlan.getSinks()).getTraversedNodes().forEach(node -> {
            node.addTargetPlatform(Java.platform());
        });

        sqlContext.execute(wayangPlan);

        final Record rec = result.stream().findFirst().get();
        assert (rec.size() == 2);
        assert (rec.getInt(1) == 3);
    }

    @Test
    public void aggregateCountInJava() throws Exception {
        final SqlContext sqlContext = this.createSqlContext("/data/largeLeftTableIndex.csv");
        final Tuple2<Collection<Record>, WayangPlan> t = this.buildCollectorAndWayangPlan(sqlContext,
                "SELECT largeLeftTableIndex.NAMEC, COUNT(*) FROM fs.largeLeftTableIndex GROUP BY NAMEC");
        final Collection<Record> result = t.field0;
        final WayangPlan wayangPlan = t.field1;

        // except reduce by
        PlanTraversal.upstream().traverse(wayangPlan.getSinks()).getTraversedNodes().forEach(node -> {
            node.addTargetPlatform(Java.platform());
        });

        sqlContext.execute(wayangPlan);

        final Record rec = result.stream().findFirst().get();
        assert (rec.size() == 2);
        assert (rec.getInt(1) == 3);
    }

    @Test
    public void filterIsNull() throws Exception {
        final SqlContext sqlContext = this.createSqlContext("/data/largeLeftTableIndex.csv");

        final Tuple2<Collection<Record>, WayangPlan> t = this.buildCollectorAndWayangPlan(sqlContext,
                "SELECT * FROM fs.largeLeftTableIndex WHERE (largeLeftTableIndex.NAMEA IS NULL)" //
        );
        final Collection<Record> result = t.field0;
        final WayangPlan wayangPlan = t.field1;
        sqlContext.execute(wayangPlan);
        assert (result.size() == 0);
    }

    @Test
    public void javaAverage() throws Exception {
        final SqlContext sqlContext = this.createSqlContext("/data/exampleSort.csv");

        final Tuple2<Collection<Record>, WayangPlan> t = this.buildCollectorAndWayangPlan(sqlContext,
                "SELECT AVG(col1) FROM fs.exampleSort" //
        );
        final Collection<Record> result = t.field0;
        final WayangPlan wayangPlan = t.field1;

        sqlContext.execute(wayangPlan);

        assert (result.size() == 1);
        assert (result.stream().findFirst().get().getDouble(0) == 0.875f);
    }

    @Test
    public void filterNotEqualsValue() throws Exception {
        final SqlContext sqlContext = this.createSqlContext("/data/largeLeftTableIndex.csv");
>>>>>>> 1788e1b3

        final Tuple2<Collection<Record>, WayangPlan> t = this.buildCollectorAndWayangPlan(sqlContext,
                "SELECT * FROM fs.largeLeftTableIndex WHERE (largeLeftTableIndex.NAMEA <> 'test1')" //
        );

        final Collection<Record> result = t.field0;
        final WayangPlan wayangPlan = t.field1;

        sqlContext.execute(wayangPlan);

        assert (!result.stream().anyMatch(record -> record.getField(0).equals("test1")));
    }

    @Test
    public void filterIsNotNull() throws Exception {
        final SqlContext sqlContext = createSqlContext("/data/largeLeftTableIndex.csv");

        final Tuple2<Collection<Record>, WayangPlan> t = this.buildCollectorAndWayangPlan(sqlContext,
                "SELECT * FROM fs.largeLeftTableIndex WHERE (largeLeftTableIndex.NAMEA IS NOT NULL)" //
        );

<<<<<<< HEAD
    @Test
    void javaReduceBy() throws Exception {
                final SqlContext sqlContext = createSqlContext("/data/largeLeftTableIndex.csv");
=======
        final Collection<Record> result = t.field0;
        final WayangPlan wayangPlan = t.field1;
        sqlContext.execute(wayangPlan);
>>>>>>> 1788e1b3

        assert (!result.stream().anyMatch(record -> record.getField(0).equals(null)));
    }

    @Test
    public void javaReduceBy() throws Exception {
        final SqlContext sqlContext = createSqlContext("/data/largeLeftTableIndex.csv");

<<<<<<< HEAD
                PlanTraversal.upstream().traverse(wayangPlan.getSinks()).getTraversedNodes().forEach(node ->
                        node.addTargetPlatform(Java.platform()));
=======
        final Tuple2<Collection<Record>, WayangPlan> t = this.buildCollectorAndWayangPlan(
                sqlContext,
                "select exampleSmallA.COLA, count(*) from fs.exampleSmallA group by exampleSmallA.COLA");
>>>>>>> 1788e1b3

        final Collection<Record> result = t.field0;
        final WayangPlan wayangPlan = t.field1;

        PlanTraversal.upstream().traverse(wayangPlan.getSinks()).getTraversedNodes().forEach(node -> {
            node.addTargetPlatform(Java.platform());
        });

<<<<<<< HEAD
    @Test
    void javaCrossJoin() throws Exception {
                final SqlContext sqlContext = createSqlContext("/data/largeLeftTableIndex.csv");
=======
        sqlContext.execute(wayangPlan);
>>>>>>> 1788e1b3

        assert (result.stream().anyMatch(rec -> rec.equals(new Record("item1", 2))));
    }

    @Test
    public void javaCrossJoin() throws Exception {
        final SqlContext sqlContext = createSqlContext("/data/largeLeftTableIndex.csv");

        final Tuple2<Collection<Record>, WayangPlan> t = this.buildCollectorAndWayangPlan(
                sqlContext,
                "select * from fs.exampleSmallA cross join fs.exampleSmallB");

        final Collection<Record> result = t.field0;
        final WayangPlan wayangPlan = t.field1;

        sqlContext.execute(wayangPlan);

        final List<Record> shouldBe = List.of(
                new Record("item1", "item2", "item1", "item2", "item3"),
                new Record("item1", "item2", "item1", "item2", "item3"),
                new Record("item1", "item2", "item1", "item2", "item3"),
                new Record("item1", "item2", "item1", "item2", "item3"),
                new Record("item1", "item2", "x", "x", "x"),
                new Record("item1", "item2", "x", "x", "x"));

<<<<<<< HEAD
    @Test
    void filterWithNotLike() throws Exception {
                final SqlContext sqlContext = createSqlContext("/data/largeLeftTableIndex.csv");
=======
        final Map<Record, Integer> resultTally = result.stream()
                .collect(Collectors.toMap(rec -> rec, rec -> 1, Integer::sum));
        final Map<Record, Integer> shouldBeTally = shouldBe.stream()
                .collect(Collectors.toMap(rec -> rec, rec -> 1, Integer::sum));
>>>>>>> 1788e1b3

        assert (resultTally.equals(shouldBeTally));
    }

    @Test
    public void filterWithNotLike() throws Exception {
        final SqlContext sqlContext = createSqlContext("/data/largeLeftTableIndex.csv");

        final Tuple2<Collection<Record>, WayangPlan> t = this.buildCollectorAndWayangPlan(sqlContext,
                "SELECT * FROM fs.largeLeftTableIndex WHERE (largeLeftTableIndex.NAMEA NOT LIKE '_est1')" //
        );

<<<<<<< HEAD
    @Test
    void filterWithLike() throws Exception {
                final SqlContext sqlContext = createSqlContext("/data/largeLeftTableIndex.csv");
=======
        final Collection<Record> result = t.field0;
        final WayangPlan wayangPlan = t.field1;
        sqlContext.execute(wayangPlan);
>>>>>>> 1788e1b3

        assert (!result.stream().anyMatch(record -> record.getString(0).equals("test1")));
    }

    @Test
    public void filterWithLike() throws Exception {
        final SqlContext sqlContext = createSqlContext("/data/largeLeftTableIndex.csv");

        final Tuple2<Collection<Record>, WayangPlan> t = this.buildCollectorAndWayangPlan(sqlContext,
                "SELECT * FROM fs.largeLeftTableIndex WHERE largeLeftTableIndex.NAMEA LIKE '_est1'" //
        );

<<<<<<< HEAD
    @Test
    void javaLimit() throws Exception {
                final SqlContext sqlContext = createSqlContext("/data/exampleSort.csv");
=======
        final Collection<Record> result = t.field0;
        final WayangPlan wayangPlan = t.field1;
        sqlContext.execute(wayangPlan);
>>>>>>> 1788e1b3

        assert (result.stream().anyMatch(rec -> rec.equals(new Record("test1", "test1", "test2"))));
    }

    @Test
    public void javaLimit() throws Exception {
        final SqlContext sqlContext = createSqlContext("/data/exampleSort.csv");

        final Tuple2<Collection<Record>, WayangPlan> t = this.buildCollectorAndWayangPlan(sqlContext,
                "SELECT col1, col2, col3, count(*) as total from fs.exampleSort group by col1, col2, col3 order by col1 desc, col2, col3 desc LIMIT 1");

        final Collection<Record> r = t.field0;
        final WayangPlan wayangPlan = t.field1;

        sqlContext.execute(wayangPlan);

<<<<<<< HEAD
    @Test
    void javaSort() throws Exception {
                final SqlContext sqlContext = createSqlContext("/data/exampleSort.csv");
=======
        final List<Record> result = r.stream().collect(Collectors.toList());
>>>>>>> 1788e1b3

        assert (result.size() == 1);
        assert (result.get(0).equals(new Record(2, "a", "a", 2)));
    }

    @Test
    public void javaLimitNoSort() throws Exception {
        final SqlContext sqlContext = createSqlContext("/data/exampleSort.csv");

        final Tuple2<Collection<Record>, WayangPlan> t = this.buildCollectorAndWayangPlan(sqlContext,
                "SELECT col1, col2, col3 from fs.exampleSort LIMIT 2");

        final Collection<Record> r = t.field0;
        final WayangPlan wayangPlan = t.field1;

        sqlContext.execute(wayangPlan);

<<<<<<< HEAD
    @Test
    void joinWithLargeLeftTableIndexCorrect() throws Exception {
                final SqlContext sqlContext = createSqlContext("/data/largeLeftTableIndex.csv");
=======
        final List<Record> result = r.stream().collect(Collectors.toList());
>>>>>>> 1788e1b3

        assert (result.size() == 2);
    }

    @Test
    public void javaSort() throws Exception {
        final SqlContext sqlContext = createSqlContext("/data/exampleSort.csv");

        final Tuple2<Collection<Record>, WayangPlan> t = this.buildCollectorAndWayangPlan(sqlContext,
                "SELECT col1, col2, col3, count(*) as total from fs.exampleSort group by col1, col2, col3 order by col1 desc, col2, col3 desc");

        final Collection<Record> r = t.field0;
        final WayangPlan wayangPlan = t.field1;

        sqlContext.execute(wayangPlan);

<<<<<<< HEAD
    // Imagine case: l = {item1, item2}, r = {item3,item4}, j = {item1, item2,
    // item3, item4} join on =($1,$3) would be =(item2, item4) in the join set
    // however from the r set we need to factor in the
    // offset, $3 -> 3 - l.size() = $1, r($1) = "item4" we cannot naively assume
    // that it is always ordered as =(lRef,rRef), lRef < rRef.
    // it may also be =($3,$1)
    @Test
    void joinWithLargeLeftTableIndexMirrorAlias() throws Exception {
                final SqlContext sqlContext = createSqlContext("/data/largeLeftTableIndex.csv");
=======
        final List<Record> result = r.stream().collect(Collectors.toList());
>>>>>>> 1788e1b3

        assert (result.get(0).equals(new Record(2, "a", "a", 2)));
        assert (result.get(1).equals(new Record(1, "a", "b", 1)));
        assert (result.get(2).equals(new Record(1, "a", "a", 1)));
        assert (result.get(3).equals(new Record(1, "b", "b", 1)));
        assert (result.get(4).equals(new Record(0, "a", "b", 1)));
        assert (result.get(5).equals(new Record(0, "a", "a", 1)));
        assert (result.get(6).equals(new Record(0, "b", "b", 1)));
    }

    @Test
    public void joinWithLargeLeftTableIndexCorrect() throws Exception {
        final SqlContext sqlContext = createSqlContext("/data/largeLeftTableIndex.csv");

        final Tuple2<Collection<Record>, WayangPlan> t = this.buildCollectorAndWayangPlan(sqlContext,
                "SELECT * FROM fs.largeLeftTableIndex AS na INNER JOIN fs.largeLeftTableIndex AS nb ON na.NAMEB = nb.NAMEA " //
        );

        final Collection<Record> result = t.field0;
        final WayangPlan wayangPlan = t.field1;
        sqlContext.execute(wayangPlan);

        final List<Record> shouldBe = List.of(
                new Record("test1", "test1", "test2", "test1", "test1", "test2"),
                new Record("test2", "", "test2", "", "test2", "test2"),
                new Record("", "test2", "test2", "test2", "", "test2"));

<<<<<<< HEAD
                final Tuple2<Collection<Record>, WayangPlan> t = this.buildCollectorAndWayangPlan(sqlContext,
                                "SELECT * FROM fs.largeLeftTableIndex AS na WHERE na.NAMEA = 'test1'" //
                );

                final Collection<Record> result = t.field0;
                final WayangPlan wayangPlan = t.field1;

                PlanTraversal.upstream().traverse(wayangPlan.getSinks()).getTraversedNodes().forEach(node ->
                        node.addTargetPlatform(Spark.platform()));

                sqlContext.execute(wayangPlan);

                assert (result.stream().anyMatch(rec -> rec.equals(new Record("test1", "test1"))));
        }

    // tests sql-apis ability to serialize projections and joins
    @Test
    void sparkInnerJoin() throws Exception {
                final SqlContext sqlContext = createSqlContext("/data/largeLeftTableIndex.csv");

                final Tuple2<Collection<Record>, WayangPlan> t = this.buildCollectorAndWayangPlan(sqlContext,
                                "SELECT * FROM fs.largeLeftTableIndex AS na INNER JOIN fs.largeLeftTableIndex AS nb ON nb.NAMEB = na.NAMEA " //
                );

                final Collection<Record> result = t.field0;
                final WayangPlan wayangPlan = t.field1;

                PlanTraversal.upstream().traverse(wayangPlan.getSinks()).getTraversedNodes().forEach(node ->
                        node.addTargetPlatform(Spark.platform()));

                sqlContext.execute(wayangPlan);

                final List<Record> shouldBe = List.of(
                                new Record("test1", "test1", "test2", "test1", "test1", "test2"),
                                new Record("test2", "", "test2", "", "test2", "test2"),
                                new Record("", "test2", "test2", "test2", "", "test2"));

                final Map<Record, Integer> resultTally = result.stream()
                                .collect(Collectors.toMap(rec -> rec, rec -> 1, Integer::sum));
                final Map<Record, Integer> shouldBeTally = shouldBe.stream()
                                .collect(Collectors.toMap(rec -> rec, rec -> 1, Integer::sum));

                assert (resultTally.equals(shouldBeTally));
        }

        // @Test
        public void rexSerializationTest() throws Exception {
                // create filterPredicateImpl for serialisation
                final RelDataTypeFactory typeFactory = new JavaTypeFactoryImpl();
                final RexBuilder rb = new RexBuilder(typeFactory);
                final RexNode leftOperand = rb.makeInputRef(typeFactory.createSqlType(SqlTypeName.VARCHAR), 0);
                final RexNode rightOperand = rb.makeLiteral("test");
                final RexNode cond = rb.makeCall(SqlStdOperatorTable.EQUALS, leftOperand, rightOperand);
                final SerializablePredicate<?> fpImpl = new FilterPredicateImpl(cond);

                final ByteArrayOutputStream byteArrayOutputStream = new ByteArrayOutputStream();
                final ObjectOutputStream objectOutputStream = new ObjectOutputStream(byteArrayOutputStream);
                objectOutputStream.writeObject(fpImpl);
                objectOutputStream.close();

                final ByteArrayInputStream byteArrayInputStream = new ByteArrayInputStream(
                                byteArrayOutputStream.toByteArray());
                final ObjectInputStream objectInputStream = new ObjectInputStream(byteArrayInputStream);
                final Object deserializedObject = objectInputStream.readObject();
                objectInputStream.close();

                assert (((FilterPredicateImpl) deserializedObject).test(new Record("test")));
        }

    @Test
    void exampleFilterTableRefToTableRef() throws Exception {
                final SqlContext sqlContext = createSqlContext("/data/exampleRefToRef.csv");

                final Tuple2<Collection<Record>, WayangPlan> t = this.buildCollectorAndWayangPlan(sqlContext,
                                "SELECT * FROM fs.exampleRefToRef WHERE exampleRefToRef.NAMEA = exampleRefToRef.NAMEB" //
                );

                final Collection<Record> result = t.field0;
                final WayangPlan wayangPlan = t.field1;
                sqlContext.execute(wayangPlan);

                assert (result.stream().anyMatch(rec -> rec.equals(new Record("test1", "test1"))));
        }

    @Test
    void exampleMinWithStrings() throws Exception {
                final SqlContext sqlContext = createSqlContext("/data/exampleMin.csv");

                final Tuple2<Collection<Record>, WayangPlan> t = this.buildCollectorAndWayangPlan(sqlContext,
                                "SELECT MIN(exampleMin.NAME) FROM fs.exampleMin" //
                );
                final Collection<Record> result = t.field0;
                final WayangPlan wayangPlan = t.field1;
                sqlContext.execute(wayangPlan);

                assert (result.stream().findAny().get().getString(0).equals("AA"));
        }

        @Test
        void test_simple_sql() throws Exception {
                final WayangTable customer = WayangTableBuilder.build("customer")
                                .addField("id", SqlTypeName.INTEGER)
                                .addField("name", SqlTypeName.VARCHAR)
                                .addField("age", SqlTypeName.INTEGER)
                                .withRowCount(100)
                                .build();

                final WayangTable orders = WayangTableBuilder.build("orders")
                                .addField("id", SqlTypeName.INTEGER)
                                .addField("cid", SqlTypeName.INTEGER)
                                .addField("price", SqlTypeName.DECIMAL)
                                .addField("quantity", SqlTypeName.INTEGER)
                                .withRowCount(100)
                                .build();

                final WayangSchema wayangSchema = WayangSchemaBuilder.build("exSchema")
                                .addTable(customer)
                                .addTable(orders)
                                .build();

                final Optimizer optimizer = Optimizer.create(wayangSchema);

                // String sql = "select c.name, c.age from customer c where (c.age < 40 or c.age
                // > 60) and \'alex\' = c.name";
                // String sql = "select c.age from customer c";
                final String sql = "select c.name, c.age, o.price from customer c join orders o on c.id = o.cid where c.age > 40 "
                                +
                                "and o" +
                                ".price < 100";

                final SqlNode sqlNode = optimizer.parseSql(sql);
                final SqlNode validatedSqlNode = optimizer.validate(sqlNode);
                final RelNode relNode = optimizer.convert(validatedSqlNode);

                print("After parsing", relNode);

                final RuleSet rules = RuleSets.ofList(
                                WayangRules.WAYANG_TABLESCAN_RULE,
                                WayangRules.WAYANG_PROJECT_RULE,
                                WayangRules.WAYANG_FILTER_RULE,
                                WayangRules.WAYANG_TABLESCAN_ENUMERABLE_RULE,
                                WayangRules.WAYANG_JOIN_RULE,
                                WayangRules.WAYANG_AGGREGATE_RULE);

                final RelNode wayangRel = optimizer.optimize(
                                relNode,
                                relNode.getTraitSet().plus(WayangConvention.INSTANCE),
                                rules);

                print("After rel to wayang conversion", wayangRel);

                // WayangPlan plan = optimizer.convert(wayangRel);

                // print("After Translating to WayangPlan", plan);

        }

        private SqlContext createSqlContext(final String tableResourceName)
                        throws IOException, ParseException, SQLException {
                final String calciteModel = "{\r\n" + //
                                "    \"calcite\": {\r\n" + //
                                "      \"version\": \"1.0\",\r\n" + //
                                "      \"defaultSchema\": \"wayang\",\r\n" + //
                                "      \"schemas\": [\r\n" + //
                                "        {\r\n" + //
                                "          \"name\": \"fs\",\r\n" + //
                                "          \"type\": \"custom\",\r\n" + //
                                "          \"factory\": \"org.apache.calcite.adapter.file.FileSchemaFactory\",\r\n" + //
                                "          \"operand\": {\r\n" + //
                                "            \"directory\": \"" + "/" + this.getClass().getResource("/data").getPath()
                                + "\"\r\n" + //
                                "          }\r\n" + //
                                "        }\r\n" + //
                                "      ]\r\n" + //
                                "    },\r\n" + //
                                "    \"separator\": \";\"\r\n" + //
                                "  }\r\n" + //
                                "  \r\n" + //
                                "  \r\n" + //
                                "";

                final JSONObject calciteModelJSON = (JSONObject) new JSONParser().parse(calciteModel);
                final Configuration configuration = new ModelParser(new Configuration(), calciteModelJSON)
                                .setProperties();
                assert (configuration != null)
                                : "Could not get configuration with calcite model: " + calciteModel;

                final String dataPath = this.getClass().getResource(tableResourceName).getPath();
                assert (dataPath != null && dataPath != "")
                                : "Could not get table resource from path: " + tableResourceName;

                configuration.setProperty("wayang.fs.table.url", dataPath);

                configuration.setProperty(
                                "wayang.ml.executions.file",
                                "mle" + ".txt");

                configuration.setProperty(
                                "wayang.ml.optimizations.file",
                                "mlo" + ".txt");

                configuration.setProperty("wayang.ml.experience.enabled", "false");

                return new SqlContext(configuration);
        }

        private void print(final String header, final WayangPlan plan) {
                final StringWriter sw = new StringWriter();
                sw.append(header).append(":").append("\n");

                final Collection<Operator> operators = PlanTraversal.upstream().traverse(plan.getSinks())
                                .getTraversedNodes();
                operators.forEach(o -> sw.append(o.toString()));

                System.out.println(sw.toString());
        }

        private void print(final String header, final RelNode relTree) {
                final StringWriter sw = new StringWriter();

                sw.append(header).append(":").append("\n");

                final RelWriterImpl relWriter = new RelWriterImpl(new PrintWriter(sw), SqlExplainLevel.ALL_ATTRIBUTES,
                                true);

                relTree.explain(relWriter);

                System.out.println(sw.toString());
        }
=======
        final Map<Record, Integer> resultTally = result.stream()
                .collect(Collectors.toMap(rec -> rec, rec -> 1, Integer::sum));
        final Map<Record, Integer> shouldBeTally = shouldBe.stream()
                .collect(Collectors.toMap(rec -> rec, rec -> 1, Integer::sum));

        assert (resultTally.equals(shouldBeTally));
    }

    // Imagine case: l = {item1, item2}, r = {item3,item4}, j = {item1, item2,
    // item3, item4} join on =($1,$3) would be =(item2, item4) in the join set
    // however from the r set we need to factor in the
    // offset, $3 -> 3 - l.size() = $1, r($1) = "item4" we cannot naively assume
    // that it is always ordered as =(lRef,rRef), lRef < rRef.
    // it may also be =($3,$1)
    @Test
    public void joinWithLargeLeftTableIndexMirrorAlias() throws Exception {
        final SqlContext sqlContext = createSqlContext("/data/largeLeftTableIndex.csv");

        final Tuple2<Collection<Record>, WayangPlan> t = this.buildCollectorAndWayangPlan(sqlContext,
                "SELECT * FROM fs.largeLeftTableIndex AS na INNER JOIN fs.largeLeftTableIndex AS nb ON nb.NAMEB = na.NAMEA " //
        );

        final Collection<Record> result = t.field0;
        final WayangPlan wayangPlan = t.field1;
        sqlContext.execute(wayangPlan);

        final List<Record> shouldBe = List.of(
                new Record("test1", "test1", "test2", "test1", "test1", "test2"),
                new Record("test2", "", "test2", "", "test2", "test2"),
                new Record("", "test2", "test2", "test2", "", "test2"));

        final Map<Record, Integer> resultTally = result.stream()
                .collect(Collectors.toMap(rec -> rec, rec -> 1, Integer::sum));
        final Map<Record, Integer> shouldBeTally = shouldBe.stream()
                .collect(Collectors.toMap(rec -> rec, rec -> 1, Integer::sum));

        assert (resultTally.equals(shouldBeTally));
    }

    // @Test
    public void sparkFilter() throws Exception {
        final SqlContext sqlContext = createSqlContext("/data/largeLeftTableIndex.csv");

        final Tuple2<Collection<Record>, WayangPlan> t = this.buildCollectorAndWayangPlan(sqlContext,
                "SELECT * FROM fs.largeLeftTableIndex AS na WHERE na.NAMEA = 'test1'" //
        );

        final Collection<Record> result = t.field0;
        final WayangPlan wayangPlan = t.field1;

        PlanTraversal.upstream().traverse(wayangPlan.getSinks()).getTraversedNodes().forEach(node -> {
            node.addTargetPlatform(Spark.platform());
        });

        sqlContext.execute(wayangPlan);

        assert (result.stream().anyMatch(rec -> rec.equals(new Record("test1", "test1"))));
    }

    @Test
    public void sparkAggregate() throws Exception {
        final SqlContext sqlContext = this.createSqlContext("/data/largeLeftTableIndex.csv");
        final Tuple2<Collection<Record>, WayangPlan> t = this.buildCollectorAndWayangPlan(sqlContext,
                "SELECT largeLeftTableIndex.NAMEC, COUNT(*) FROM fs.largeLeftTableIndex GROUP BY NAMEC");
        final Collection<Record> result = t.field0;
        final WayangPlan wayangPlan = t.field1;

        // except reduce by
        PlanTraversal.upstream().traverse(wayangPlan.getSinks()).getTraversedNodes().forEach(node -> {
            node.addTargetPlatform(Spark.platform());
        });

        sqlContext.execute(wayangPlan);

        final Record rec = result.stream().findFirst().get();
        assert (rec.size() == 2);
        assert (rec.getInt(1) == 3);
    }

    // tests sql-apis ability to serialize projections and joins
    @Test
    public void sparkInnerJoin() throws Exception {
        final SqlContext sqlContext = createSqlContext("/data/largeLeftTableIndex.csv");

        final Tuple2<Collection<Record>, WayangPlan> t = this.buildCollectorAndWayangPlan(sqlContext,
                "SELECT * FROM fs.largeLeftTableIndex AS na INNER JOIN fs.largeLeftTableIndex AS nb ON nb.NAMEB = na.NAMEA " //
        );

        final Collection<Record> result = t.field0;
        final WayangPlan wayangPlan = t.field1;

        PlanTraversal.upstream().traverse(wayangPlan.getSinks()).getTraversedNodes().forEach(node -> {
            node.addTargetPlatform(Spark.platform());
        });

        sqlContext.execute(wayangPlan);

        final List<Record> shouldBe = List.of(
                new Record("test1", "test1", "test2", "test1", "test1", "test2"),
                new Record("test2", "", "test2", "", "test2", "test2"),
                new Record("", "test2", "test2", "test2", "", "test2"));

        final Map<Record, Integer> resultTally = result.stream()
                .collect(Collectors.toMap(rec -> rec, rec -> 1, Integer::sum));
        final Map<Record, Integer> shouldBeTally = shouldBe.stream()
                .collect(Collectors.toMap(rec -> rec, rec -> 1, Integer::sum));

        assert (resultTally.equals(shouldBeTally));
    }

    // @Test
    public void rexSerializationTest() throws Exception {
        // create filterPredicateImpl for serialisation
        final RelDataTypeFactory typeFactory = new JavaTypeFactoryImpl();
        final RexBuilder rb = new RexBuilder(typeFactory);
        final RexNode leftOperand = rb.makeInputRef(typeFactory.createSqlType(SqlTypeName.VARCHAR), 0);
        final RexNode rightOperand = rb.makeLiteral("test");
        final RexNode cond = rb.makeCall(SqlStdOperatorTable.EQUALS, leftOperand, rightOperand);
        final SerializablePredicate<?> fpImpl = new FilterPredicateImpl(cond);

        final ByteArrayOutputStream byteArrayOutputStream = new ByteArrayOutputStream();
        final ObjectOutputStream objectOutputStream = new ObjectOutputStream(byteArrayOutputStream);
        objectOutputStream.writeObject(fpImpl);
        objectOutputStream.close();

        final ByteArrayInputStream byteArrayInputStream = new ByteArrayInputStream(
                byteArrayOutputStream.toByteArray());
        final ObjectInputStream objectInputStream = new ObjectInputStream(byteArrayInputStream);
        final Object deserializedObject = objectInputStream.readObject();
        objectInputStream.close();

        assert (((FilterPredicateImpl) deserializedObject).test(new Record("test")));
    }

    @Test
    public void exampleFilterTableRefToTableRef() throws Exception {
        final SqlContext sqlContext = createSqlContext("/data/exampleRefToRef.csv");

        final Tuple2<Collection<Record>, WayangPlan> t = this.buildCollectorAndWayangPlan(sqlContext,
                "SELECT * FROM fs.exampleRefToRef WHERE exampleRefToRef.NAMEA = exampleRefToRef.NAMEB" //
        );

        final Collection<Record> result = t.field0;
        final WayangPlan wayangPlan = t.field1;
        sqlContext.execute(wayangPlan);

        assert (result.stream().anyMatch(rec -> rec.equals(new Record("test1", "test1"))));
    }

    @Test
    public void exampleMinWithStrings() throws Exception {
        final SqlContext sqlContext = createSqlContext("/data/exampleMin.csv");

        final Tuple2<Collection<Record>, WayangPlan> t = this.buildCollectorAndWayangPlan(sqlContext,
                "SELECT MIN(exampleMin.NAME) FROM fs.exampleMin" //
        );
        final Collection<Record> result = t.field0;
        final WayangPlan wayangPlan = t.field1;
        sqlContext.execute(wayangPlan);

        assert (result.stream().findAny().get().getString(0).equals("AA"));
    }

    public void test_simple_sql() throws Exception {
        final WayangTable customer = WayangTableBuilder.build("customer")
                .addField("id", SqlTypeName.INTEGER)
                .addField("name", SqlTypeName.VARCHAR)
                .addField("age", SqlTypeName.INTEGER)
                .withRowCount(100)
                .build();

        final WayangTable orders = WayangTableBuilder.build("orders")
                .addField("id", SqlTypeName.INTEGER)
                .addField("cid", SqlTypeName.INTEGER)
                .addField("price", SqlTypeName.DECIMAL)
                .addField("quantity", SqlTypeName.INTEGER)
                .withRowCount(100)
                .build();

        final WayangSchema wayangSchema = WayangSchemaBuilder.build("exSchema")
                .addTable(customer)
                .addTable(orders)
                .build();

        final Optimizer optimizer = Optimizer.create(wayangSchema);

        // String sql = "select c.name, c.age from customer c where (c.age < 40 or c.age
        // > 60) and \'alex\' = c.name";
        // String sql = "select c.age from customer c";
        final String sql = "select c.name, c.age, o.price from customer c join orders o on c.id = o.cid where c.age > 40 "
                +
                "and o" +
                ".price < 100";

        final SqlNode sqlNode = optimizer.parseSql(sql);
        final SqlNode validatedSqlNode = optimizer.validate(sqlNode);
        final RelNode relNode = optimizer.convert(validatedSqlNode);

        print("After parsing", relNode);

        final RuleSet rules = RuleSets.ofList(
                WayangRules.WAYANG_TABLESCAN_RULE,
                WayangRules.WAYANG_PROJECT_RULE,
                WayangRules.WAYANG_FILTER_RULE,
                WayangRules.WAYANG_TABLESCAN_ENUMERABLE_RULE,
                WayangRules.WAYANG_JOIN_RULE,
                WayangRules.WAYANG_AGGREGATE_RULE);

        final RelNode wayangRel = optimizer.optimize(
                relNode,
                relNode.getTraitSet().plus(WayangConvention.INSTANCE),
                rules);

        print("After rel to wayang conversion", wayangRel);

        // WayangPlan plan = optimizer.convert(wayangRel);

        // print("After Translating to WayangPlan", plan);

    }

    private SqlContext createSqlContext(final String tableResourceName)
            throws IOException, ParseException, SQLException {
        final String calciteModel = "{\r\n" + //
                "    \"calcite\": {\r\n" + //
                "      \"version\": \"1.0\",\r\n" + //
                "      \"defaultSchema\": \"wayang\",\r\n" + //
                "      \"schemas\": [\r\n" + //
                "        {\r\n" + //
                "          \"name\": \"fs\",\r\n" + //
                "          \"type\": \"custom\",\r\n" + //
                "          \"factory\": \"org.apache.calcite.adapter.file.FileSchemaFactory\",\r\n" + //
                "          \"operand\": {\r\n" + //
                "            \"directory\": \"" + "/" + this.getClass().getResource("/data").getPath()
                + "\"\r\n" + //
                "          }\r\n" + //
                "        }\r\n" + //
                "      ]\r\n" + //
                "    },\r\n" + //
                "    \"separator\": \";\"\r\n" + //
                "  }\r\n" + //
                "  \r\n" + //
                "  \r\n" + //
                "";

        final JSONObject calciteModelJSON = (JSONObject) new JSONParser().parse(calciteModel);
        final Configuration configuration = new ModelParser(new Configuration(), calciteModelJSON)
                .setProperties();
        assert (configuration != null)
                : "Could not get configuration with calcite model: " + calciteModel;

        final String dataPath = this.getClass().getResource(tableResourceName).getPath();
        assert (dataPath != null && dataPath != "")
                : "Could not get table resource from path: " + tableResourceName;

        configuration.setProperty("wayang.fs.table.url", dataPath);

        configuration.setProperty(
                "wayang.ml.executions.file",
                "mle" + ".txt");

        configuration.setProperty(
                "wayang.ml.optimizations.file",
                "mlo" + ".txt");

        configuration.setProperty("wayang.ml.experience.enabled", "false");

        return new SqlContext(configuration);
    }

    private void print(final String header, final WayangPlan plan) {
        final StringWriter sw = new StringWriter();
        sw.append(header).append(":").append("\n");

        final Collection<Operator> operators = PlanTraversal.upstream().traverse(plan.getSinks())
                .getTraversedNodes();
        operators.forEach(o -> sw.append(o.toString()));

        System.out.println(sw.toString());
    }

    private void print(final String header, final RelNode relTree) {
        final StringWriter sw = new StringWriter();

        sw.append(header).append(":").append("\n");

        final RelWriterImpl relWriter = new RelWriterImpl(new PrintWriter(sw), SqlExplainLevel.ALL_ATTRIBUTES,
                true);

        relTree.explain(relWriter);

        System.out.println(sw.toString());
    }
>>>>>>> 1788e1b3

}<|MERGE_RESOLUTION|>--- conflicted
+++ resolved
@@ -42,18 +42,18 @@
 import org.apache.wayang.api.sql.calcite.schema.WayangTableBuilder;
 import org.apache.wayang.api.sql.calcite.utils.ModelParser;
 import org.apache.wayang.api.sql.context.SqlContext;
+import org.apache.wayang.basic.data.Record;
 import org.apache.wayang.basic.data.Tuple2;
 import org.apache.wayang.core.api.Configuration;
 import org.apache.wayang.core.function.FunctionDescriptor.SerializablePredicate;
-import org.apache.wayang.core.plan.wayangplan.Operator;
 import org.apache.wayang.core.plan.wayangplan.PlanTraversal;
 import org.apache.wayang.core.plan.wayangplan.WayangPlan;
 import org.apache.wayang.java.Java;
 import org.apache.wayang.spark.Spark;
-import org.apache.wayang.basic.data.Record;
 import org.json.simple.JSONObject;
 import org.json.simple.parser.JSONParser;
 import org.json.simple.parser.ParseException;
+import org.junit.jupiter.api.Disabled;
 import org.junit.jupiter.api.Test;
 
 import java.io.ByteArrayInputStream;
@@ -71,178 +71,24 @@
 import java.util.Properties;
 import java.util.stream.Collectors;
 
+import static org.junit.jupiter.api.Assertions.assertEquals;
+import static org.junit.jupiter.api.Assertions.assertNotNull;
+import static org.junit.jupiter.api.Assertions.assertTrue;
+
 class SqlToWayangRelTest {
 
-<<<<<<< HEAD
-        /**
-         * Method for building {@link WayangPlan}s useful for testing, benchmarking and
-         * other
-         * usages where you want to handle the intermediate {@link WayangPlan}
-         *
-         * @param sql     sql query string with the {@code ;} cut off
-         * @param udfJars
-         * @return a {@link WayangPlan} of a given sql string
-         * @throws SqlParseException
-         * @throws SQLException
-         */
-        public Tuple2<Collection<Record>, WayangPlan> buildCollectorAndWayangPlan(final SqlContext context,
-                        final String sql, final String... udfJars) throws SqlParseException, SQLException {
-                final Properties configProperties = Optimizer.ConfigProperties.getDefaults();
-                final RelDataTypeFactory relDataTypeFactory = new JavaTypeFactoryImpl();
-
-                final Optimizer optimizer = Optimizer.create(
-                                SchemaUtils.getSchema(context.getConfiguration()),
-                                configProperties,
-                                relDataTypeFactory);
-
-                final SqlNode sqlNode = optimizer.parseSql(sql);
-                final SqlNode validatedSqlNode = optimizer.validate(sqlNode);
-                final RelNode relNode = optimizer.convert(validatedSqlNode);
-
-                final RuleSet rules = RuleSets.ofList(
-                                CoreRules.FILTER_INTO_JOIN,
-                                WayangRules.WAYANG_TABLESCAN_RULE,
-                                WayangRules.WAYANG_TABLESCAN_ENUMERABLE_RULE,
-                                WayangRules.WAYANG_PROJECT_RULE,
-                                WayangRules.WAYANG_FILTER_RULE,
-                                WayangRules.WAYANG_JOIN_RULE,
-                                WayangRules.WAYANG_AGGREGATE_RULE,
-                                WayangRules.WAYANG_SORT_RULE);
-
-                final RelNode wayangRel = optimizer.optimize(
-                                relNode,
-                                relNode.getTraitSet().plus(WayangConvention.INSTANCE),
-                                rules);
-
-                final Collection<Record> collector = new ArrayList<>();
-
-                final WayangPlan wayangPlan = optimizer.convertWithConfig(wayangRel, context.getConfiguration(),
-                                collector);
-
-                return new Tuple2<>(collector, wayangPlan);
-        }
-
-    @Test
-    void javaJoinTest() throws Exception {
-                final SqlContext sqlContext = this.createSqlContext("/data/largeLeftTableIndex.csv");
-                final Tuple2<Collection<Record>, WayangPlan> t = this.buildCollectorAndWayangPlan(sqlContext,
-                                "SELECT * FROM fs.largeLeftTableIndex JOIN fs.exampleRefToRef ON largeLeftTableIndex.NAMEA = exampleRefToRef.NAMEA");
-                final Collection<Record> result = t.field0;
-                final WayangPlan wayangPlan = t.field1;
-
-                // except reduce by
-                PlanTraversal.upstream().traverse(wayangPlan.getSinks()).getTraversedNodes().forEach(node ->
-                        node.addTargetPlatform(Java.platform()));
-
-                sqlContext.execute(wayangPlan);
-
-                assert (result.stream()
-                                .anyMatch(rec -> rec.equals(new Record("test1", "test1", "test2", "test1", "test1"))));
-        }
-
-    @Test
-    void javaMultiConditionJoin() throws Exception {
-                final SqlContext sqlContext = this.createSqlContext("/data/largeLeftTableIndex.csv");
-                final Tuple2<Collection<Record>, WayangPlan> t = this.buildCollectorAndWayangPlan(sqlContext,
-                                "SELECT * FROM fs.largeLeftTableIndex JOIN fs.exampleRefToRef ON largeLeftTableIndex.NAMEB = exampleRefToRef.NAMEB AND largeLeftTableIndex.NAMEC = exampleRefToRef.NAMEB");
-                final Collection<Record> result = t.field0;
-                final WayangPlan wayangPlan = t.field1;
-
-                // except reduce by
-                PlanTraversal.upstream().traverse(wayangPlan.getSinks()).getTraversedNodes().forEach(node ->
-                        node.addTargetPlatform(Java.platform()));
-
-                sqlContext.execute(wayangPlan);
-
-                final boolean checkEq = result.stream()
-                                .allMatch(rec -> rec.equals(new Record("", "test2", "test2", "", "test2")));
-
-                assert (checkEq);
-        }
-
-    @Test
-    void aggregateCountInJavaWithIntegers() throws Exception {
-                final SqlContext sqlContext = this.createSqlContext("/data/exampleInt.csv");
-                final Tuple2<Collection<Record>, WayangPlan> t = this.buildCollectorAndWayangPlan(sqlContext,
-                                "SELECT exampleInt.NAMEC, COUNT(*) FROM fs.exampleInt GROUP BY NAMEC");
-                final Collection<Record> result = t.field0;
-                final WayangPlan wayangPlan = t.field1;
-
-                // except reduce by
-                PlanTraversal.upstream().traverse(wayangPlan.getSinks()).getTraversedNodes().forEach(node ->
-                        node.addTargetPlatform(Java.platform()));
-
-                sqlContext.execute(wayangPlan);
-
-                final Record rec = result.stream().findFirst().get();
-                assert (rec.size() == 2);
-                assert (rec.getInt(1) == 3);
-        }
-
-    @Test
-    void aggregateCountInJava() throws Exception {
-                final SqlContext sqlContext = this.createSqlContext("/data/largeLeftTableIndex.csv");
-                final Tuple2<Collection<Record>, WayangPlan> t = this.buildCollectorAndWayangPlan(sqlContext,
-                                "SELECT largeLeftTableIndex.NAMEC, COUNT(*) FROM fs.largeLeftTableIndex GROUP BY NAMEC");
-                final Collection<Record> result = t.field0;
-                final WayangPlan wayangPlan = t.field1;
-
-                // except reduce by
-                PlanTraversal.upstream().traverse(wayangPlan.getSinks()).getTraversedNodes().forEach(node ->
-                        node.addTargetPlatform(Java.platform()));
-
-                sqlContext.execute(wayangPlan);
-
-                final Record rec = result.stream().findFirst().get();
-                assert (rec.size() == 2);
-                assert (rec.getInt(1) == 3);
-        }
-
-    @Test
-    void filterIsNull() throws Exception {
-                final SqlContext sqlContext = this.createSqlContext("/data/largeLeftTableIndex.csv");
-
-                final Tuple2<Collection<Record>, WayangPlan> t = this.buildCollectorAndWayangPlan(sqlContext,
-                                "SELECT * FROM fs.largeLeftTableIndex WHERE (largeLeftTableIndex.NAMEA IS NULL)" //
-                );
-                final Collection<Record> result = t.field0;
-                final WayangPlan wayangPlan = t.field1;
-                sqlContext.execute(wayangPlan);
-                assert (result.size() == 0);
-        }
-
-    @Test
-    void filterIsNotValue() throws Exception {
-                final SqlContext sqlContext = this.createSqlContext("/data/largeLeftTableIndex.csv");
-
-                final Tuple2<Collection<Record>, WayangPlan> t = this.buildCollectorAndWayangPlan(sqlContext,
-                                "SELECT * FROM fs.largeLeftTableIndex WHERE (largeLeftTableIndex.NAMEA <> 'test1')" //
-                );
-
-                final Collection<Record> result = t.field0;
-                final WayangPlan wayangPlan = t.field1;
-
-                sqlContext.execute(wayangPlan);
-
-                assert (!result.stream().anyMatch(record -> record.getField(0).equals("test1")));
-        }
-
-    @Test
-    void filterIsNotNull() throws Exception {
-                final SqlContext sqlContext = createSqlContext("/data/largeLeftTableIndex.csv");
-=======
     /**
      * Method for building {@link WayangPlan}s useful for testing, benchmarking and
      * other
      * usages where you want to handle the intermediate {@link WayangPlan}
-     * 
+     *
      * @param sql     sql query string with the {@code ;} cut off
      * @param udfJars
      * @return a {@link WayangPlan} of a given sql string
      * @throws SqlParseException
      * @throws SQLException
      */
-    public Tuple2<Collection<Record>, WayangPlan> buildCollectorAndWayangPlan(final SqlContext context,
+    private Tuple2<Collection<Record>, WayangPlan> buildCollectorAndWayangPlan(final SqlContext context,
             final String sql, final String... udfJars) throws SqlParseException, SQLException {
         final Properties configProperties = Optimizer.ConfigProperties.getDefaults();
         final RelDataTypeFactory relDataTypeFactory = new JavaTypeFactoryImpl();
@@ -280,7 +126,7 @@
     }
 
     @Test
-    public void javaJoinTest() throws Exception {
+    void javaJoinTest() throws Exception {
         final SqlContext sqlContext = this.createSqlContext("/data/largeLeftTableIndex.csv");
         final Tuple2<Collection<Record>, WayangPlan> t = this.buildCollectorAndWayangPlan(sqlContext,
                 "SELECT * FROM fs.largeLeftTableIndex JOIN fs.exampleRefToRef ON largeLeftTableIndex.NAMEA = exampleRefToRef.NAMEA");
@@ -288,18 +134,16 @@
         final WayangPlan wayangPlan = t.field1;
 
         // except reduce by
-        PlanTraversal.upstream().traverse(wayangPlan.getSinks()).getTraversedNodes().forEach(node -> {
-            node.addTargetPlatform(Java.platform());
-        });
-
-        sqlContext.execute(wayangPlan);
-
-        assert (result.stream()
+        PlanTraversal.upstream().traverse(wayangPlan.getSinks()).getTraversedNodes().forEach(node -> node.addTargetPlatform(Java.platform()));
+
+        sqlContext.execute(wayangPlan);
+
+        assertTrue(result.stream()
                 .anyMatch(rec -> rec.equals(new Record("test1", "test1", "test2", "test1", "test1"))));
     }
 
     @Test
-    public void javaMultiConditionJoin() throws Exception {
+    void javaMultiConditionJoin() throws Exception {
         final SqlContext sqlContext = this.createSqlContext("/data/largeLeftTableIndex.csv");
         final Tuple2<Collection<Record>, WayangPlan> t = this.buildCollectorAndWayangPlan(sqlContext,
                 "SELECT * FROM fs.largeLeftTableIndex JOIN fs.exampleRefToRef ON largeLeftTableIndex.NAMEB = exampleRefToRef.NAMEB AND largeLeftTableIndex.NAMEC = exampleRefToRef.NAMEB");
@@ -307,20 +151,18 @@
         final WayangPlan wayangPlan = t.field1;
 
         // except reduce by
-        PlanTraversal.upstream().traverse(wayangPlan.getSinks()).getTraversedNodes().forEach(node -> {
-            node.addTargetPlatform(Java.platform());
-        });
+        PlanTraversal.upstream().traverse(wayangPlan.getSinks()).getTraversedNodes().forEach(node -> node.addTargetPlatform(Java.platform()));
 
         sqlContext.execute(wayangPlan);
 
         final boolean checkEq = result.stream()
                 .allMatch(rec -> rec.equals(new Record("", "test2", "test2", "", "test2")));
 
-        assert (checkEq);
-    }
-
-    @Test
-    public void aggregateCountInJavaWithIntegers() throws Exception {
+        assertTrue(checkEq);
+    }
+
+    @Test
+    void aggregateCountInJavaWithIntegers() throws Exception {
         final SqlContext sqlContext = this.createSqlContext("/data/exampleInt.csv");
         final Tuple2<Collection<Record>, WayangPlan> t = this.buildCollectorAndWayangPlan(sqlContext,
                 "SELECT exampleInt.NAMEC, COUNT(*) FROM fs.exampleInt GROUP BY NAMEC");
@@ -328,19 +170,17 @@
         final WayangPlan wayangPlan = t.field1;
 
         // except reduce by
-        PlanTraversal.upstream().traverse(wayangPlan.getSinks()).getTraversedNodes().forEach(node -> {
-            node.addTargetPlatform(Java.platform());
-        });
-
-        sqlContext.execute(wayangPlan);
-
-        final Record rec = result.stream().findFirst().get();
-        assert (rec.size() == 2);
-        assert (rec.getInt(1) == 3);
-    }
-
-    @Test
-    public void aggregateCountInJava() throws Exception {
+        PlanTraversal.upstream().traverse(wayangPlan.getSinks()).getTraversedNodes().forEach(node -> node.addTargetPlatform(Java.platform()));
+
+        sqlContext.execute(wayangPlan);
+
+        final Record rec = result.stream().findFirst().orElseThrow();
+        assertEquals(2, rec.size());
+        assertEquals(3, rec.getInt(1));
+    }
+
+    @Test
+    void aggregateCountInJava() throws Exception {
         final SqlContext sqlContext = this.createSqlContext("/data/largeLeftTableIndex.csv");
         final Tuple2<Collection<Record>, WayangPlan> t = this.buildCollectorAndWayangPlan(sqlContext,
                 "SELECT largeLeftTableIndex.NAMEC, COUNT(*) FROM fs.largeLeftTableIndex GROUP BY NAMEC");
@@ -348,19 +188,17 @@
         final WayangPlan wayangPlan = t.field1;
 
         // except reduce by
-        PlanTraversal.upstream().traverse(wayangPlan.getSinks()).getTraversedNodes().forEach(node -> {
-            node.addTargetPlatform(Java.platform());
-        });
-
-        sqlContext.execute(wayangPlan);
-
-        final Record rec = result.stream().findFirst().get();
-        assert (rec.size() == 2);
-        assert (rec.getInt(1) == 3);
-    }
-
-    @Test
-    public void filterIsNull() throws Exception {
+        PlanTraversal.upstream().traverse(wayangPlan.getSinks()).getTraversedNodes().forEach(node -> node.addTargetPlatform(Java.platform()));
+
+        sqlContext.execute(wayangPlan);
+
+        final Record rec = result.stream().findFirst().orElseThrow();
+        assertEquals(2, rec.size());
+        assertEquals(3, rec.getInt(1));
+    }
+
+    @Test
+    void filterIsNull() throws Exception {
         final SqlContext sqlContext = this.createSqlContext("/data/largeLeftTableIndex.csv");
 
         final Tuple2<Collection<Record>, WayangPlan> t = this.buildCollectorAndWayangPlan(sqlContext,
@@ -369,11 +207,11 @@
         final Collection<Record> result = t.field0;
         final WayangPlan wayangPlan = t.field1;
         sqlContext.execute(wayangPlan);
-        assert (result.size() == 0);
-    }
-
-    @Test
-    public void javaAverage() throws Exception {
+        assertTrue(result.isEmpty());
+    }
+
+    @Test
+    void javaAverage() throws Exception {
         final SqlContext sqlContext = this.createSqlContext("/data/exampleSort.csv");
 
         final Tuple2<Collection<Record>, WayangPlan> t = this.buildCollectorAndWayangPlan(sqlContext,
@@ -384,14 +222,13 @@
 
         sqlContext.execute(wayangPlan);
 
-        assert (result.size() == 1);
-        assert (result.stream().findFirst().get().getDouble(0) == 0.875f);
-    }
-
-    @Test
-    public void filterNotEqualsValue() throws Exception {
+        assertEquals(1, result.size());
+        assertEquals(0.875f, result.stream().findFirst().orElseThrow().getDouble(0));
+    }
+
+    @Test
+    void filterNotEqualsValue() throws Exception {
         final SqlContext sqlContext = this.createSqlContext("/data/largeLeftTableIndex.csv");
->>>>>>> 1788e1b3
 
         final Tuple2<Collection<Record>, WayangPlan> t = this.buildCollectorAndWayangPlan(sqlContext,
                 "SELECT * FROM fs.largeLeftTableIndex WHERE (largeLeftTableIndex.NAMEA <> 'test1')" //
@@ -402,63 +239,44 @@
 
         sqlContext.execute(wayangPlan);
 
-        assert (!result.stream().anyMatch(record -> record.getField(0).equals("test1")));
-    }
-
-    @Test
-    public void filterIsNotNull() throws Exception {
+        assertTrue(result.stream().noneMatch(rec -> rec.getField(0).equals("test1")));
+    }
+
+    @Test
+    void filterIsNotNull() throws Exception {
         final SqlContext sqlContext = createSqlContext("/data/largeLeftTableIndex.csv");
 
         final Tuple2<Collection<Record>, WayangPlan> t = this.buildCollectorAndWayangPlan(sqlContext,
                 "SELECT * FROM fs.largeLeftTableIndex WHERE (largeLeftTableIndex.NAMEA IS NOT NULL)" //
         );
 
-<<<<<<< HEAD
+        final Collection<Record> result = t.field0;
+        final WayangPlan wayangPlan = t.field1;
+        sqlContext.execute(wayangPlan);
+
+        assertTrue(result.stream().noneMatch(rec -> rec.getField(0) == null));
+    }
+
     @Test
     void javaReduceBy() throws Exception {
-                final SqlContext sqlContext = createSqlContext("/data/largeLeftTableIndex.csv");
-=======
-        final Collection<Record> result = t.field0;
-        final WayangPlan wayangPlan = t.field1;
-        sqlContext.execute(wayangPlan);
->>>>>>> 1788e1b3
-
-        assert (!result.stream().anyMatch(record -> record.getField(0).equals(null)));
-    }
-
-    @Test
-    public void javaReduceBy() throws Exception {
-        final SqlContext sqlContext = createSqlContext("/data/largeLeftTableIndex.csv");
-
-<<<<<<< HEAD
-                PlanTraversal.upstream().traverse(wayangPlan.getSinks()).getTraversedNodes().forEach(node ->
-                        node.addTargetPlatform(Java.platform()));
-=======
+        final SqlContext sqlContext = createSqlContext("/data/largeLeftTableIndex.csv");
+
         final Tuple2<Collection<Record>, WayangPlan> t = this.buildCollectorAndWayangPlan(
                 sqlContext,
                 "select exampleSmallA.COLA, count(*) from fs.exampleSmallA group by exampleSmallA.COLA");
->>>>>>> 1788e1b3
-
-        final Collection<Record> result = t.field0;
-        final WayangPlan wayangPlan = t.field1;
-
-        PlanTraversal.upstream().traverse(wayangPlan.getSinks()).getTraversedNodes().forEach(node -> {
-            node.addTargetPlatform(Java.platform());
-        });
-
-<<<<<<< HEAD
+
+        final Collection<Record> result = t.field0;
+        final WayangPlan wayangPlan = t.field1;
+
+        PlanTraversal.upstream().traverse(wayangPlan.getSinks()).getTraversedNodes().forEach(node -> node.addTargetPlatform(Java.platform()));
+
+        sqlContext.execute(wayangPlan);
+
+        assertTrue(result.stream().anyMatch(rec -> rec.equals(new Record("item1", 2))));
+    }
+
     @Test
     void javaCrossJoin() throws Exception {
-                final SqlContext sqlContext = createSqlContext("/data/largeLeftTableIndex.csv");
-=======
-        sqlContext.execute(wayangPlan);
->>>>>>> 1788e1b3
-
-        assert (result.stream().anyMatch(rec -> rec.equals(new Record("item1", 2))));
-    }
-
-    @Test
-    public void javaCrossJoin() throws Exception {
         final SqlContext sqlContext = createSqlContext("/data/largeLeftTableIndex.csv");
 
         final Tuple2<Collection<Record>, WayangPlan> t = this.buildCollectorAndWayangPlan(
@@ -478,122 +296,127 @@
                 new Record("item1", "item2", "x", "x", "x"),
                 new Record("item1", "item2", "x", "x", "x"));
 
-<<<<<<< HEAD
+        final Map<Record, Integer> resultTally = result.stream()
+                .collect(Collectors.toMap(rec -> rec, rec -> 1, Integer::sum));
+        final Map<Record, Integer> shouldBeTally = shouldBe.stream()
+                .collect(Collectors.toMap(rec -> rec, rec -> 1, Integer::sum));
+
+        assertEquals(resultTally, shouldBeTally);
+    }
+
     @Test
     void filterWithNotLike() throws Exception {
-                final SqlContext sqlContext = createSqlContext("/data/largeLeftTableIndex.csv");
-=======
+        final SqlContext sqlContext = createSqlContext("/data/largeLeftTableIndex.csv");
+
+        final Tuple2<Collection<Record>, WayangPlan> t = this.buildCollectorAndWayangPlan(sqlContext,
+                "SELECT * FROM fs.largeLeftTableIndex WHERE (largeLeftTableIndex.NAMEA NOT LIKE '_est1')" //
+        );
+
+        final Collection<Record> result = t.field0;
+        final WayangPlan wayangPlan = t.field1;
+        sqlContext.execute(wayangPlan);
+
+        assertTrue(result.stream().noneMatch(rec -> rec.getString(0).equals("test1")));
+    }
+
+    @Test
+    void filterWithLike() throws Exception {
+        final SqlContext sqlContext = createSqlContext("/data/largeLeftTableIndex.csv");
+
+        final Tuple2<Collection<Record>, WayangPlan> t = this.buildCollectorAndWayangPlan(sqlContext,
+                "SELECT * FROM fs.largeLeftTableIndex WHERE largeLeftTableIndex.NAMEA LIKE '_est1'" //
+        );
+
+        final Collection<Record> result = t.field0;
+        final WayangPlan wayangPlan = t.field1;
+        sqlContext.execute(wayangPlan);
+
+        assertTrue(result.stream().anyMatch(rec -> rec.equals(new Record("test1", "test1", "test2"))));
+    }
+
+    @Test
+    void javaLimit() throws Exception {
+        final SqlContext sqlContext = createSqlContext("/data/exampleSort.csv");
+
+        final Tuple2<Collection<Record>, WayangPlan> t = this.buildCollectorAndWayangPlan(sqlContext,
+                "SELECT col1, col2, col3, count(*) as total from fs.exampleSort group by col1, col2, col3 order by col1 desc, col2, col3 desc LIMIT 1");
+
+        final Collection<Record> r = t.field0;
+        final WayangPlan wayangPlan = t.field1;
+
+        sqlContext.execute(wayangPlan);
+
+        final List<Record> result = new ArrayList<>(r);
+
+        assertEquals(1, result.size());
+        assertEquals(new Record(2, "a", "a", 2), result.get(0));
+    }
+
+    @Test
+    void javaLimitNoSort() throws Exception {
+        final SqlContext sqlContext = createSqlContext("/data/exampleSort.csv");
+
+        final Tuple2<Collection<Record>, WayangPlan> t = this.buildCollectorAndWayangPlan(sqlContext,
+                "SELECT col1, col2, col3 from fs.exampleSort LIMIT 2");
+
+        final Collection<Record> r = t.field0;
+        final WayangPlan wayangPlan = t.field1;
+
+        sqlContext.execute(wayangPlan);
+
+        final List<Record> result = new ArrayList<>(r);
+
+        assertEquals(2, result.size());
+    }
+
+    @Test
+    void javaSort() throws Exception {
+        final SqlContext sqlContext = createSqlContext("/data/exampleSort.csv");
+
+        final Tuple2<Collection<Record>, WayangPlan> t = this.buildCollectorAndWayangPlan(sqlContext,
+                "SELECT col1, col2, col3, count(*) as total from fs.exampleSort group by col1, col2, col3 order by col1 desc, col2, col3 desc");
+
+        final Collection<Record> r = t.field0;
+        final WayangPlan wayangPlan = t.field1;
+
+        sqlContext.execute(wayangPlan);
+
+        final List<Record> result = new ArrayList<>(r);
+
+        assertEquals(new Record(2, "a", "a", 2), result.get(0));
+        assertEquals(new Record(1, "a", "b", 1), result.get(1));
+        assertEquals(new Record(1, "a", "a", 1), result.get(2));
+        assertEquals(new Record(1, "b", "b", 1), result.get(3));
+        assertEquals(new Record(0, "a", "b", 1), result.get(4));
+        assertEquals(new Record(0, "a", "a", 1), result.get(5));
+        assertEquals(new Record(0, "b", "b", 1), result.get(6));
+    }
+
+    @Test
+    void joinWithLargeLeftTableIndexCorrect() throws Exception {
+        final SqlContext sqlContext = createSqlContext("/data/largeLeftTableIndex.csv");
+
+        final Tuple2<Collection<Record>, WayangPlan> t = this.buildCollectorAndWayangPlan(sqlContext,
+                "SELECT * FROM fs.largeLeftTableIndex AS na INNER JOIN fs.largeLeftTableIndex AS nb ON na.NAMEB = nb.NAMEA " //
+        );
+
+        final Collection<Record> result = t.field0;
+        final WayangPlan wayangPlan = t.field1;
+        sqlContext.execute(wayangPlan);
+
+        final List<Record> shouldBe = List.of(
+                new Record("test1", "test1", "test2", "test1", "test1", "test2"),
+                new Record("test2", "", "test2", "", "test2", "test2"),
+                new Record("", "test2", "test2", "test2", "", "test2"));
+
         final Map<Record, Integer> resultTally = result.stream()
                 .collect(Collectors.toMap(rec -> rec, rec -> 1, Integer::sum));
         final Map<Record, Integer> shouldBeTally = shouldBe.stream()
                 .collect(Collectors.toMap(rec -> rec, rec -> 1, Integer::sum));
->>>>>>> 1788e1b3
-
-        assert (resultTally.equals(shouldBeTally));
-    }
-
-    @Test
-    public void filterWithNotLike() throws Exception {
-        final SqlContext sqlContext = createSqlContext("/data/largeLeftTableIndex.csv");
-
-        final Tuple2<Collection<Record>, WayangPlan> t = this.buildCollectorAndWayangPlan(sqlContext,
-                "SELECT * FROM fs.largeLeftTableIndex WHERE (largeLeftTableIndex.NAMEA NOT LIKE '_est1')" //
-        );
-
-<<<<<<< HEAD
-    @Test
-    void filterWithLike() throws Exception {
-                final SqlContext sqlContext = createSqlContext("/data/largeLeftTableIndex.csv");
-=======
-        final Collection<Record> result = t.field0;
-        final WayangPlan wayangPlan = t.field1;
-        sqlContext.execute(wayangPlan);
->>>>>>> 1788e1b3
-
-        assert (!result.stream().anyMatch(record -> record.getString(0).equals("test1")));
-    }
-
-    @Test
-    public void filterWithLike() throws Exception {
-        final SqlContext sqlContext = createSqlContext("/data/largeLeftTableIndex.csv");
-
-        final Tuple2<Collection<Record>, WayangPlan> t = this.buildCollectorAndWayangPlan(sqlContext,
-                "SELECT * FROM fs.largeLeftTableIndex WHERE largeLeftTableIndex.NAMEA LIKE '_est1'" //
-        );
-
-<<<<<<< HEAD
-    @Test
-    void javaLimit() throws Exception {
-                final SqlContext sqlContext = createSqlContext("/data/exampleSort.csv");
-=======
-        final Collection<Record> result = t.field0;
-        final WayangPlan wayangPlan = t.field1;
-        sqlContext.execute(wayangPlan);
->>>>>>> 1788e1b3
-
-        assert (result.stream().anyMatch(rec -> rec.equals(new Record("test1", "test1", "test2"))));
-    }
-
-    @Test
-    public void javaLimit() throws Exception {
-        final SqlContext sqlContext = createSqlContext("/data/exampleSort.csv");
-
-        final Tuple2<Collection<Record>, WayangPlan> t = this.buildCollectorAndWayangPlan(sqlContext,
-                "SELECT col1, col2, col3, count(*) as total from fs.exampleSort group by col1, col2, col3 order by col1 desc, col2, col3 desc LIMIT 1");
-
-        final Collection<Record> r = t.field0;
-        final WayangPlan wayangPlan = t.field1;
-
-        sqlContext.execute(wayangPlan);
-
-<<<<<<< HEAD
-    @Test
-    void javaSort() throws Exception {
-                final SqlContext sqlContext = createSqlContext("/data/exampleSort.csv");
-=======
-        final List<Record> result = r.stream().collect(Collectors.toList());
->>>>>>> 1788e1b3
-
-        assert (result.size() == 1);
-        assert (result.get(0).equals(new Record(2, "a", "a", 2)));
-    }
-
-    @Test
-    public void javaLimitNoSort() throws Exception {
-        final SqlContext sqlContext = createSqlContext("/data/exampleSort.csv");
-
-        final Tuple2<Collection<Record>, WayangPlan> t = this.buildCollectorAndWayangPlan(sqlContext,
-                "SELECT col1, col2, col3 from fs.exampleSort LIMIT 2");
-
-        final Collection<Record> r = t.field0;
-        final WayangPlan wayangPlan = t.field1;
-
-        sqlContext.execute(wayangPlan);
-
-<<<<<<< HEAD
-    @Test
-    void joinWithLargeLeftTableIndexCorrect() throws Exception {
-                final SqlContext sqlContext = createSqlContext("/data/largeLeftTableIndex.csv");
-=======
-        final List<Record> result = r.stream().collect(Collectors.toList());
->>>>>>> 1788e1b3
-
-        assert (result.size() == 2);
-    }
-
-    @Test
-    public void javaSort() throws Exception {
-        final SqlContext sqlContext = createSqlContext("/data/exampleSort.csv");
-
-        final Tuple2<Collection<Record>, WayangPlan> t = this.buildCollectorAndWayangPlan(sqlContext,
-                "SELECT col1, col2, col3, count(*) as total from fs.exampleSort group by col1, col2, col3 order by col1 desc, col2, col3 desc");
-
-        final Collection<Record> r = t.field0;
-        final WayangPlan wayangPlan = t.field1;
-
-        sqlContext.execute(wayangPlan);
-
-<<<<<<< HEAD
+
+        assertEquals(resultTally, shouldBeTally);
+    }
+
     // Imagine case: l = {item1, item2}, r = {item3,item4}, j = {item1, item2,
     // item3, item4} join on =($1,$3) would be =(item2, item4) in the join set
     // however from the r set we need to factor in the
@@ -602,26 +425,10 @@
     // it may also be =($3,$1)
     @Test
     void joinWithLargeLeftTableIndexMirrorAlias() throws Exception {
-                final SqlContext sqlContext = createSqlContext("/data/largeLeftTableIndex.csv");
-=======
-        final List<Record> result = r.stream().collect(Collectors.toList());
->>>>>>> 1788e1b3
-
-        assert (result.get(0).equals(new Record(2, "a", "a", 2)));
-        assert (result.get(1).equals(new Record(1, "a", "b", 1)));
-        assert (result.get(2).equals(new Record(1, "a", "a", 1)));
-        assert (result.get(3).equals(new Record(1, "b", "b", 1)));
-        assert (result.get(4).equals(new Record(0, "a", "b", 1)));
-        assert (result.get(5).equals(new Record(0, "a", "a", 1)));
-        assert (result.get(6).equals(new Record(0, "b", "b", 1)));
-    }
-
-    @Test
-    public void joinWithLargeLeftTableIndexCorrect() throws Exception {
-        final SqlContext sqlContext = createSqlContext("/data/largeLeftTableIndex.csv");
-
-        final Tuple2<Collection<Record>, WayangPlan> t = this.buildCollectorAndWayangPlan(sqlContext,
-                "SELECT * FROM fs.largeLeftTableIndex AS na INNER JOIN fs.largeLeftTableIndex AS nb ON na.NAMEB = nb.NAMEA " //
+        final SqlContext sqlContext = createSqlContext("/data/largeLeftTableIndex.csv");
+
+        final Tuple2<Collection<Record>, WayangPlan> t = this.buildCollectorAndWayangPlan(sqlContext,
+                "SELECT * FROM fs.largeLeftTableIndex AS na INNER JOIN fs.largeLeftTableIndex AS nb ON nb.NAMEB = na.NAMEA " //
         );
 
         final Collection<Record> result = t.field0;
@@ -633,253 +440,54 @@
                 new Record("test2", "", "test2", "", "test2", "test2"),
                 new Record("", "test2", "test2", "test2", "", "test2"));
 
-<<<<<<< HEAD
-                final Tuple2<Collection<Record>, WayangPlan> t = this.buildCollectorAndWayangPlan(sqlContext,
-                                "SELECT * FROM fs.largeLeftTableIndex AS na WHERE na.NAMEA = 'test1'" //
-                );
-
-                final Collection<Record> result = t.field0;
-                final WayangPlan wayangPlan = t.field1;
-
-                PlanTraversal.upstream().traverse(wayangPlan.getSinks()).getTraversedNodes().forEach(node ->
-                        node.addTargetPlatform(Spark.platform()));
-
-                sqlContext.execute(wayangPlan);
-
-                assert (result.stream().anyMatch(rec -> rec.equals(new Record("test1", "test1"))));
-        }
+        final Map<Record, Integer> resultTally = result.stream()
+                .collect(Collectors.toMap(rec -> rec, rec -> 1, Integer::sum));
+        final Map<Record, Integer> shouldBeTally = shouldBe.stream()
+                .collect(Collectors.toMap(rec -> rec, rec -> 1, Integer::sum));
+
+        assertEquals(resultTally, shouldBeTally);
+    }
+
+    @Test
+    @Disabled
+    void sparkFilter() throws Exception {
+        final SqlContext sqlContext = createSqlContext("/data/largeLeftTableIndex.csv");
+
+        final Tuple2<Collection<Record>, WayangPlan> t = this.buildCollectorAndWayangPlan(sqlContext,
+                "SELECT * FROM fs.largeLeftTableIndex AS na WHERE na.NAMEA = 'test1'" //
+        );
+
+        final Collection<Record> result = t.field0;
+        final WayangPlan wayangPlan = t.field1;
+
+        PlanTraversal.upstream().traverse(wayangPlan.getSinks()).getTraversedNodes().forEach(node -> node.addTargetPlatform(Spark.platform()));
+
+        sqlContext.execute(wayangPlan);
+
+        assertTrue(result.stream().anyMatch(rec -> rec.equals(new Record("test1", "test1"))));
+    }
+
+    @Test
+    void sparkAggregate() throws Exception {
+        final SqlContext sqlContext = this.createSqlContext("/data/largeLeftTableIndex.csv");
+        final Tuple2<Collection<Record>, WayangPlan> t = this.buildCollectorAndWayangPlan(sqlContext,
+                "SELECT largeLeftTableIndex.NAMEC, COUNT(*) FROM fs.largeLeftTableIndex GROUP BY NAMEC");
+        final Collection<Record> result = t.field0;
+        final WayangPlan wayangPlan = t.field1;
+
+        // except reduce by
+        PlanTraversal.upstream().traverse(wayangPlan.getSinks()).getTraversedNodes().forEach(node -> node.addTargetPlatform(Spark.platform()));
+
+        sqlContext.execute(wayangPlan);
+
+        final Record rec = result.stream().findFirst().orElseThrow();
+        assertEquals(2, rec.size());
+        assertEquals(3, rec.getInt(1));
+    }
 
     // tests sql-apis ability to serialize projections and joins
     @Test
     void sparkInnerJoin() throws Exception {
-                final SqlContext sqlContext = createSqlContext("/data/largeLeftTableIndex.csv");
-
-                final Tuple2<Collection<Record>, WayangPlan> t = this.buildCollectorAndWayangPlan(sqlContext,
-                                "SELECT * FROM fs.largeLeftTableIndex AS na INNER JOIN fs.largeLeftTableIndex AS nb ON nb.NAMEB = na.NAMEA " //
-                );
-
-                final Collection<Record> result = t.field0;
-                final WayangPlan wayangPlan = t.field1;
-
-                PlanTraversal.upstream().traverse(wayangPlan.getSinks()).getTraversedNodes().forEach(node ->
-                        node.addTargetPlatform(Spark.platform()));
-
-                sqlContext.execute(wayangPlan);
-
-                final List<Record> shouldBe = List.of(
-                                new Record("test1", "test1", "test2", "test1", "test1", "test2"),
-                                new Record("test2", "", "test2", "", "test2", "test2"),
-                                new Record("", "test2", "test2", "test2", "", "test2"));
-
-                final Map<Record, Integer> resultTally = result.stream()
-                                .collect(Collectors.toMap(rec -> rec, rec -> 1, Integer::sum));
-                final Map<Record, Integer> shouldBeTally = shouldBe.stream()
-                                .collect(Collectors.toMap(rec -> rec, rec -> 1, Integer::sum));
-
-                assert (resultTally.equals(shouldBeTally));
-        }
-
-        // @Test
-        public void rexSerializationTest() throws Exception {
-                // create filterPredicateImpl for serialisation
-                final RelDataTypeFactory typeFactory = new JavaTypeFactoryImpl();
-                final RexBuilder rb = new RexBuilder(typeFactory);
-                final RexNode leftOperand = rb.makeInputRef(typeFactory.createSqlType(SqlTypeName.VARCHAR), 0);
-                final RexNode rightOperand = rb.makeLiteral("test");
-                final RexNode cond = rb.makeCall(SqlStdOperatorTable.EQUALS, leftOperand, rightOperand);
-                final SerializablePredicate<?> fpImpl = new FilterPredicateImpl(cond);
-
-                final ByteArrayOutputStream byteArrayOutputStream = new ByteArrayOutputStream();
-                final ObjectOutputStream objectOutputStream = new ObjectOutputStream(byteArrayOutputStream);
-                objectOutputStream.writeObject(fpImpl);
-                objectOutputStream.close();
-
-                final ByteArrayInputStream byteArrayInputStream = new ByteArrayInputStream(
-                                byteArrayOutputStream.toByteArray());
-                final ObjectInputStream objectInputStream = new ObjectInputStream(byteArrayInputStream);
-                final Object deserializedObject = objectInputStream.readObject();
-                objectInputStream.close();
-
-                assert (((FilterPredicateImpl) deserializedObject).test(new Record("test")));
-        }
-
-    @Test
-    void exampleFilterTableRefToTableRef() throws Exception {
-                final SqlContext sqlContext = createSqlContext("/data/exampleRefToRef.csv");
-
-                final Tuple2<Collection<Record>, WayangPlan> t = this.buildCollectorAndWayangPlan(sqlContext,
-                                "SELECT * FROM fs.exampleRefToRef WHERE exampleRefToRef.NAMEA = exampleRefToRef.NAMEB" //
-                );
-
-                final Collection<Record> result = t.field0;
-                final WayangPlan wayangPlan = t.field1;
-                sqlContext.execute(wayangPlan);
-
-                assert (result.stream().anyMatch(rec -> rec.equals(new Record("test1", "test1"))));
-        }
-
-    @Test
-    void exampleMinWithStrings() throws Exception {
-                final SqlContext sqlContext = createSqlContext("/data/exampleMin.csv");
-
-                final Tuple2<Collection<Record>, WayangPlan> t = this.buildCollectorAndWayangPlan(sqlContext,
-                                "SELECT MIN(exampleMin.NAME) FROM fs.exampleMin" //
-                );
-                final Collection<Record> result = t.field0;
-                final WayangPlan wayangPlan = t.field1;
-                sqlContext.execute(wayangPlan);
-
-                assert (result.stream().findAny().get().getString(0).equals("AA"));
-        }
-
-        @Test
-        void test_simple_sql() throws Exception {
-                final WayangTable customer = WayangTableBuilder.build("customer")
-                                .addField("id", SqlTypeName.INTEGER)
-                                .addField("name", SqlTypeName.VARCHAR)
-                                .addField("age", SqlTypeName.INTEGER)
-                                .withRowCount(100)
-                                .build();
-
-                final WayangTable orders = WayangTableBuilder.build("orders")
-                                .addField("id", SqlTypeName.INTEGER)
-                                .addField("cid", SqlTypeName.INTEGER)
-                                .addField("price", SqlTypeName.DECIMAL)
-                                .addField("quantity", SqlTypeName.INTEGER)
-                                .withRowCount(100)
-                                .build();
-
-                final WayangSchema wayangSchema = WayangSchemaBuilder.build("exSchema")
-                                .addTable(customer)
-                                .addTable(orders)
-                                .build();
-
-                final Optimizer optimizer = Optimizer.create(wayangSchema);
-
-                // String sql = "select c.name, c.age from customer c where (c.age < 40 or c.age
-                // > 60) and \'alex\' = c.name";
-                // String sql = "select c.age from customer c";
-                final String sql = "select c.name, c.age, o.price from customer c join orders o on c.id = o.cid where c.age > 40 "
-                                +
-                                "and o" +
-                                ".price < 100";
-
-                final SqlNode sqlNode = optimizer.parseSql(sql);
-                final SqlNode validatedSqlNode = optimizer.validate(sqlNode);
-                final RelNode relNode = optimizer.convert(validatedSqlNode);
-
-                print("After parsing", relNode);
-
-                final RuleSet rules = RuleSets.ofList(
-                                WayangRules.WAYANG_TABLESCAN_RULE,
-                                WayangRules.WAYANG_PROJECT_RULE,
-                                WayangRules.WAYANG_FILTER_RULE,
-                                WayangRules.WAYANG_TABLESCAN_ENUMERABLE_RULE,
-                                WayangRules.WAYANG_JOIN_RULE,
-                                WayangRules.WAYANG_AGGREGATE_RULE);
-
-                final RelNode wayangRel = optimizer.optimize(
-                                relNode,
-                                relNode.getTraitSet().plus(WayangConvention.INSTANCE),
-                                rules);
-
-                print("After rel to wayang conversion", wayangRel);
-
-                // WayangPlan plan = optimizer.convert(wayangRel);
-
-                // print("After Translating to WayangPlan", plan);
-
-        }
-
-        private SqlContext createSqlContext(final String tableResourceName)
-                        throws IOException, ParseException, SQLException {
-                final String calciteModel = "{\r\n" + //
-                                "    \"calcite\": {\r\n" + //
-                                "      \"version\": \"1.0\",\r\n" + //
-                                "      \"defaultSchema\": \"wayang\",\r\n" + //
-                                "      \"schemas\": [\r\n" + //
-                                "        {\r\n" + //
-                                "          \"name\": \"fs\",\r\n" + //
-                                "          \"type\": \"custom\",\r\n" + //
-                                "          \"factory\": \"org.apache.calcite.adapter.file.FileSchemaFactory\",\r\n" + //
-                                "          \"operand\": {\r\n" + //
-                                "            \"directory\": \"" + "/" + this.getClass().getResource("/data").getPath()
-                                + "\"\r\n" + //
-                                "          }\r\n" + //
-                                "        }\r\n" + //
-                                "      ]\r\n" + //
-                                "    },\r\n" + //
-                                "    \"separator\": \";\"\r\n" + //
-                                "  }\r\n" + //
-                                "  \r\n" + //
-                                "  \r\n" + //
-                                "";
-
-                final JSONObject calciteModelJSON = (JSONObject) new JSONParser().parse(calciteModel);
-                final Configuration configuration = new ModelParser(new Configuration(), calciteModelJSON)
-                                .setProperties();
-                assert (configuration != null)
-                                : "Could not get configuration with calcite model: " + calciteModel;
-
-                final String dataPath = this.getClass().getResource(tableResourceName).getPath();
-                assert (dataPath != null && dataPath != "")
-                                : "Could not get table resource from path: " + tableResourceName;
-
-                configuration.setProperty("wayang.fs.table.url", dataPath);
-
-                configuration.setProperty(
-                                "wayang.ml.executions.file",
-                                "mle" + ".txt");
-
-                configuration.setProperty(
-                                "wayang.ml.optimizations.file",
-                                "mlo" + ".txt");
-
-                configuration.setProperty("wayang.ml.experience.enabled", "false");
-
-                return new SqlContext(configuration);
-        }
-
-        private void print(final String header, final WayangPlan plan) {
-                final StringWriter sw = new StringWriter();
-                sw.append(header).append(":").append("\n");
-
-                final Collection<Operator> operators = PlanTraversal.upstream().traverse(plan.getSinks())
-                                .getTraversedNodes();
-                operators.forEach(o -> sw.append(o.toString()));
-
-                System.out.println(sw.toString());
-        }
-
-        private void print(final String header, final RelNode relTree) {
-                final StringWriter sw = new StringWriter();
-
-                sw.append(header).append(":").append("\n");
-
-                final RelWriterImpl relWriter = new RelWriterImpl(new PrintWriter(sw), SqlExplainLevel.ALL_ATTRIBUTES,
-                                true);
-
-                relTree.explain(relWriter);
-
-                System.out.println(sw.toString());
-        }
-=======
-        final Map<Record, Integer> resultTally = result.stream()
-                .collect(Collectors.toMap(rec -> rec, rec -> 1, Integer::sum));
-        final Map<Record, Integer> shouldBeTally = shouldBe.stream()
-                .collect(Collectors.toMap(rec -> rec, rec -> 1, Integer::sum));
-
-        assert (resultTally.equals(shouldBeTally));
-    }
-
-    // Imagine case: l = {item1, item2}, r = {item3,item4}, j = {item1, item2,
-    // item3, item4} join on =($1,$3) would be =(item2, item4) in the join set
-    // however from the r set we need to factor in the
-    // offset, $3 -> 3 - l.size() = $1, r($1) = "item4" we cannot naively assume
-    // that it is always ordered as =(lRef,rRef), lRef < rRef.
-    // it may also be =($3,$1)
-    @Test
-    public void joinWithLargeLeftTableIndexMirrorAlias() throws Exception {
         final SqlContext sqlContext = createSqlContext("/data/largeLeftTableIndex.csv");
 
         final Tuple2<Collection<Record>, WayangPlan> t = this.buildCollectorAndWayangPlan(sqlContext,
@@ -888,6 +496,9 @@
 
         final Collection<Record> result = t.field0;
         final WayangPlan wayangPlan = t.field1;
+
+        PlanTraversal.upstream().traverse(wayangPlan.getSinks()).getTraversedNodes().forEach(node -> node.addTargetPlatform(Spark.platform()));
+
         sqlContext.execute(wayangPlan);
 
         final List<Record> shouldBe = List.of(
@@ -900,82 +511,12 @@
         final Map<Record, Integer> shouldBeTally = shouldBe.stream()
                 .collect(Collectors.toMap(rec -> rec, rec -> 1, Integer::sum));
 
-        assert (resultTally.equals(shouldBeTally));
-    }
-
-    // @Test
-    public void sparkFilter() throws Exception {
-        final SqlContext sqlContext = createSqlContext("/data/largeLeftTableIndex.csv");
-
-        final Tuple2<Collection<Record>, WayangPlan> t = this.buildCollectorAndWayangPlan(sqlContext,
-                "SELECT * FROM fs.largeLeftTableIndex AS na WHERE na.NAMEA = 'test1'" //
-        );
-
-        final Collection<Record> result = t.field0;
-        final WayangPlan wayangPlan = t.field1;
-
-        PlanTraversal.upstream().traverse(wayangPlan.getSinks()).getTraversedNodes().forEach(node -> {
-            node.addTargetPlatform(Spark.platform());
-        });
-
-        sqlContext.execute(wayangPlan);
-
-        assert (result.stream().anyMatch(rec -> rec.equals(new Record("test1", "test1"))));
-    }
-
-    @Test
-    public void sparkAggregate() throws Exception {
-        final SqlContext sqlContext = this.createSqlContext("/data/largeLeftTableIndex.csv");
-        final Tuple2<Collection<Record>, WayangPlan> t = this.buildCollectorAndWayangPlan(sqlContext,
-                "SELECT largeLeftTableIndex.NAMEC, COUNT(*) FROM fs.largeLeftTableIndex GROUP BY NAMEC");
-        final Collection<Record> result = t.field0;
-        final WayangPlan wayangPlan = t.field1;
-
-        // except reduce by
-        PlanTraversal.upstream().traverse(wayangPlan.getSinks()).getTraversedNodes().forEach(node -> {
-            node.addTargetPlatform(Spark.platform());
-        });
-
-        sqlContext.execute(wayangPlan);
-
-        final Record rec = result.stream().findFirst().get();
-        assert (rec.size() == 2);
-        assert (rec.getInt(1) == 3);
-    }
-
-    // tests sql-apis ability to serialize projections and joins
-    @Test
-    public void sparkInnerJoin() throws Exception {
-        final SqlContext sqlContext = createSqlContext("/data/largeLeftTableIndex.csv");
-
-        final Tuple2<Collection<Record>, WayangPlan> t = this.buildCollectorAndWayangPlan(sqlContext,
-                "SELECT * FROM fs.largeLeftTableIndex AS na INNER JOIN fs.largeLeftTableIndex AS nb ON nb.NAMEB = na.NAMEA " //
-        );
-
-        final Collection<Record> result = t.field0;
-        final WayangPlan wayangPlan = t.field1;
-
-        PlanTraversal.upstream().traverse(wayangPlan.getSinks()).getTraversedNodes().forEach(node -> {
-            node.addTargetPlatform(Spark.platform());
-        });
-
-        sqlContext.execute(wayangPlan);
-
-        final List<Record> shouldBe = List.of(
-                new Record("test1", "test1", "test2", "test1", "test1", "test2"),
-                new Record("test2", "", "test2", "", "test2", "test2"),
-                new Record("", "test2", "test2", "test2", "", "test2"));
-
-        final Map<Record, Integer> resultTally = result.stream()
-                .collect(Collectors.toMap(rec -> rec, rec -> 1, Integer::sum));
-        final Map<Record, Integer> shouldBeTally = shouldBe.stream()
-                .collect(Collectors.toMap(rec -> rec, rec -> 1, Integer::sum));
-
-        assert (resultTally.equals(shouldBeTally));
-    }
-
-    // @Test
-    public void rexSerializationTest() throws Exception {
+        assertEquals(resultTally, shouldBeTally);
+    }
+
+    @Test
+    @Disabled
+    void rexSerializationTest() throws Exception {
         // create filterPredicateImpl for serialisation
         final RelDataTypeFactory typeFactory = new JavaTypeFactoryImpl();
         final RexBuilder rb = new RexBuilder(typeFactory);
@@ -995,11 +536,11 @@
         final Object deserializedObject = objectInputStream.readObject();
         objectInputStream.close();
 
-        assert (((FilterPredicateImpl) deserializedObject).test(new Record("test")));
-    }
-
-    @Test
-    public void exampleFilterTableRefToTableRef() throws Exception {
+        assertTrue(((FilterPredicateImpl) deserializedObject).test(new Record("test")));
+    }
+
+    @Test
+    void exampleFilterTableRefToTableRef() throws Exception {
         final SqlContext sqlContext = createSqlContext("/data/exampleRefToRef.csv");
 
         final Tuple2<Collection<Record>, WayangPlan> t = this.buildCollectorAndWayangPlan(sqlContext,
@@ -1010,11 +551,11 @@
         final WayangPlan wayangPlan = t.field1;
         sqlContext.execute(wayangPlan);
 
-        assert (result.stream().anyMatch(rec -> rec.equals(new Record("test1", "test1"))));
-    }
-
-    @Test
-    public void exampleMinWithStrings() throws Exception {
+        assertTrue(result.stream().anyMatch(rec -> rec.equals(new Record("test1", "test1"))));
+    }
+
+    @Test
+    void exampleMinWithStrings() throws Exception {
         final SqlContext sqlContext = createSqlContext("/data/exampleMin.csv");
 
         final Tuple2<Collection<Record>, WayangPlan> t = this.buildCollectorAndWayangPlan(sqlContext,
@@ -1024,10 +565,11 @@
         final WayangPlan wayangPlan = t.field1;
         sqlContext.execute(wayangPlan);
 
-        assert (result.stream().findAny().get().getString(0).equals("AA"));
-    }
-
-    public void test_simple_sql() throws Exception {
+        assertEquals("AA", result.stream().findAny().orElseThrow().getString(0));
+    }
+
+    @Test
+    void test_simple_sql() throws Exception {
         final WayangTable customer = WayangTableBuilder.build("customer")
                 .addField("id", SqlTypeName.INTEGER)
                 .addField("name", SqlTypeName.VARCHAR)
@@ -1087,6 +629,7 @@
 
     private SqlContext createSqlContext(final String tableResourceName)
             throws IOException, ParseException, SQLException {
+        //
         final String calciteModel = "{\r\n" + //
                 "    \"calcite\": {\r\n" + //
                 "      \"version\": \"1.0\",\r\n" + //
@@ -1106,18 +649,15 @@
                 "    \"separator\": \";\"\r\n" + //
                 "  }\r\n" + //
                 "  \r\n" + //
-                "  \r\n" + //
-                "";
+                "  \r\n";
 
         final JSONObject calciteModelJSON = (JSONObject) new JSONParser().parse(calciteModel);
         final Configuration configuration = new ModelParser(new Configuration(), calciteModelJSON)
                 .setProperties();
-        assert (configuration != null)
-                : "Could not get configuration with calcite model: " + calciteModel;
+        assertNotNull(configuration,"Could not get configuration with calcite model: " + calciteModel);
 
         final String dataPath = this.getClass().getResource(tableResourceName).getPath();
-        assert (dataPath != null && dataPath != "")
-                : "Could not get table resource from path: " + tableResourceName;
+        assertTrue(dataPath != null && !dataPath.isEmpty(), "Could not get table resource from path: " + tableResourceName);
 
         configuration.setProperty("wayang.fs.table.url", dataPath);
 
@@ -1134,17 +674,6 @@
         return new SqlContext(configuration);
     }
 
-    private void print(final String header, final WayangPlan plan) {
-        final StringWriter sw = new StringWriter();
-        sw.append(header).append(":").append("\n");
-
-        final Collection<Operator> operators = PlanTraversal.upstream().traverse(plan.getSinks())
-                .getTraversedNodes();
-        operators.forEach(o -> sw.append(o.toString()));
-
-        System.out.println(sw.toString());
-    }
-
     private void print(final String header, final RelNode relTree) {
         final StringWriter sw = new StringWriter();
 
@@ -1155,8 +684,7 @@
 
         relTree.explain(relWriter);
 
-        System.out.println(sw.toString());
-    }
->>>>>>> 1788e1b3
+        System.out.println(sw);
+    }
 
 }