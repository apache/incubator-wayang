--- conflicted
+++ resolved
@@ -72,22 +72,17 @@
         <dependency>
             <groupId>org.apache.wayang</groupId>
             <artifactId>wayang-java</artifactId>
-<<<<<<< HEAD
-            <version>0.6.1-SNAPSHOT</version>
-=======
             <version>0.7.1</version>
-            <scope>test</scope>
->>>>>>> 63532c4d
         </dependency>
         <dependency>
             <groupId>org.apache.wayang</groupId>
             <artifactId>wayang-sqlite3</artifactId>
-<<<<<<< HEAD
-            <version>0.6.1-SNAPSHOT</version>
-=======
             <version>0.7.1</version>
-            <scope>test</scope>
->>>>>>> 63532c4d
+        </dependency>
+        <dependency>
+            <groupId>org.apache.wayang</groupId>
+            <artifactId>wayang-postgres</artifactId>
+            <version>0.7.1</version>
         </dependency>
         <dependency>
             <groupId>org.apache.hadoop</groupId>
@@ -100,24 +95,9 @@
             <scope>test</scope>
         </dependency>
         <dependency>
-<<<<<<< HEAD
-            <groupId>com.fasterxml.jackson.core</groupId>
-            <artifactId>jackson-databind</artifactId>
-        </dependency>
-        <dependency>
-            <groupId>org.apache.wayang</groupId>
-            <artifactId>wayang-giraph</artifactId>
-            <version>0.6.1-SNAPSHOT</version>
-        </dependency>
-        <dependency>
-            <groupId>org.apache.wayang</groupId>
-            <artifactId>wayang-postgres</artifactId>
-            <version>0.6.1-SNAPSHOT</version>
-=======
           <groupId>org.apache.wayang</groupId>
           <artifactId>wayang-spark</artifactId>
           <version>0.7.1</version>
-          <scope>test</scope>
         </dependency>
         <dependency>
           <groupId>org.apache.spark</groupId>
@@ -146,7 +126,14 @@
           <groupId>io.netty</groupId>
           <artifactId>netty-all</artifactId>
           <version>4.1.45.Final</version>
->>>>>>> 63532c4d
+        </dependency>
+        <dependency>
+            <groupId>com.fasterxml.jackson.core</groupId>
+            <artifactId>jackson-databind</artifactId>
+        </dependency>
+        <dependency>
+            <groupId>com.fasterxml.jackson.module</groupId>
+            <artifactId>jackson-module-scala_2.12</artifactId>
         </dependency>
     </dependencies>
 </project>