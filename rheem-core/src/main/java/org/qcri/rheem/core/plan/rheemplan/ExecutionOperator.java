--- conflicted
+++ resolved
@@ -3,7 +3,6 @@
 import org.qcri.rheem.core.api.Configuration;
 import org.qcri.rheem.core.optimizer.costs.LoadProfile;
 import org.qcri.rheem.core.optimizer.costs.LoadProfileEstimator;
-import org.qcri.rheem.core.optimizer.costs.TimeEstimate;
 import org.qcri.rheem.core.plan.executionplan.Channel;
 import org.qcri.rheem.core.platform.ChannelDescriptor;
 import org.qcri.rheem.core.platform.Platform;
@@ -58,19 +57,4 @@
      */
     List<ChannelDescriptor> getSupportedOutputChannels(int index);
 
-<<<<<<< HEAD
-=======
-    /**
-     * Get the {@link TimeEstimate} associated to this instance.
-     *
-     * @return the associated {@link TimeEstimate} or {@code null} if none
-     */
-    TimeEstimate getTimeEstimate();
-
-    /**
-     * Associate a {@link TimeEstimate} to this instance.
-     *
-     */
-    void setTimeEstimate(TimeEstimate timeEstimate);
->>>>>>> e4154fab
 }