package org.qcri.rheem.core.optimizer.channels;

import org.qcri.rheem.core.api.Configuration;
import org.qcri.rheem.core.optimizer.OptimizationContext;
import org.qcri.rheem.core.optimizer.OptimizationUtils;
import org.qcri.rheem.core.optimizer.cardinality.CardinalityEstimate;
import org.qcri.rheem.core.optimizer.costs.TimeEstimate;
import org.qcri.rheem.core.plan.executionplan.Channel;
import org.qcri.rheem.core.plan.executionplan.ExecutionTask;
import org.qcri.rheem.core.plan.rheemplan.ExecutionOperator;
import org.qcri.rheem.core.plan.rheemplan.InputSlot;
import org.qcri.rheem.core.plan.rheemplan.LoopSubplan;
import org.qcri.rheem.core.plan.rheemplan.OutputSlot;
import org.qcri.rheem.core.platform.ChannelDescriptor;
import org.qcri.rheem.core.platform.Junction;
import org.qcri.rheem.core.platform.Platform;
import org.qcri.rheem.core.util.OneTimeExecutable;
import org.qcri.rheem.core.util.RheemCollections;
import org.qcri.rheem.core.util.Tuple;
import org.slf4j.Logger;
import org.slf4j.LoggerFactory;

import java.util.*;
import java.util.stream.Collectors;

/**
 * This graph contains a set of {@link ChannelConversion}s.
 */
public class ChannelConversionGraph {

    private final Configuration configuration;

    private final Map<ChannelDescriptor, List<ChannelConversion>> conversions = new HashMap<>();

    private final Comparator<TimeEstimate> timeEstimateComparator;

    private static final BitSet EMPTY_BITSET = new BitSet(0);

    private static final Logger logger = LoggerFactory.getLogger(ChannelConversionGraph.class);

    public ChannelConversionGraph(Configuration configuration) {
        this.configuration = configuration;
        this.timeEstimateComparator = configuration.getTimeEstimateComparatorProvider().provide();
        for (final Platform platform : configuration.getPlatformProvider()) {
            platform.addChannelConversionsTo(this);
        }
    }

    /**
     * Register a new {@code channelConversion} in this instance, which effectively adds an edge.
     */
    public void add(ChannelConversion channelConversion) {
        final List<ChannelConversion> edges = this.getOrCreateChannelConversions(channelConversion.getSourceChannelDescriptor());
        edges.add(channelConversion);
    }

    /**
     * Return all registered {@link ChannelConversion}s that convert the given {@code channelDescriptor}.
     *
     * @param channelDescriptor should be converted
     * @return the {@link ChannelConversion}s
     */
    private List<ChannelConversion> getOrCreateChannelConversions(ChannelDescriptor channelDescriptor) {
        return this.conversions.computeIfAbsent(channelDescriptor, key -> new ArrayList<>());
    }

    /**
     * Finds the minimum tree {@link Junction} (w.r.t. {@link TimeEstimate}s that connects the given {@link OutputSlot} to the
     * {@code destInputSlots}.
     *
     * @param output              {@link OutputSlot} of an {@link ExecutionOperator} that should be consumed
     * @param destInputSlots      {@link InputSlot}s of {@link ExecutionOperator}s that should receive data from the {@code output}
     * @param optimizationContext describes the above mentioned {@link ExecutionOperator} key figures   @return a {@link Junction} or {@code null} if none could be found
     */
    public Junction findMinimumCostJunction(OutputSlot<?> output,
                                            List<InputSlot<?>> destInputSlots,
                                            OptimizationContext optimizationContext) {
        return this.findMinimumCostJunction(output, null, destInputSlots, optimizationContext);
    }

    /**
     * Finds the minimum tree {@link Junction} (w.r.t. {@link TimeEstimate}s that connects the given {@link OutputSlot} to the
     * {@code destInputSlots}.
     *
     * @param output              {@link OutputSlot} of an {@link ExecutionOperator} that should be consumed
     * @param existingChannel     an existing {@link Channel} that must be part of the tree or {@code null}
     * @param destInputSlots      {@link InputSlot}s of {@link ExecutionOperator}s that should receive data from the {@code output}
     * @param optimizationContext describes the above mentioned {@link ExecutionOperator} key figures   @return a {@link Junction} or {@code null} if none could be found
     */
    public Junction findMinimumCostJunction(OutputSlot<?> output,
                                            Channel existingChannel,
                                            List<InputSlot<?>> destInputSlots,
                                            OptimizationContext optimizationContext) {
        return new ShortestTreeSearcher(output, existingChannel, destInputSlots, optimizationContext, this.configuration).getJunction();
    }

    /**
     * Given two {@link Tree}s, choose the one with lower costs.
     */
    private Tree selectCheaperTree(Tree t1, Tree t2) {
        return this.timeEstimateComparator.compare(t1.costs, t2.costs) <= 0 ? t1 : t2;
    }

    /**
     * Merge several {@link Tree}s, which should have the same root but should be otherwise disjoint.
     *
     * @return the merged {@link Tree} or {@code null} if the input {@code trees} could not be merged
     */
    private Tree mergeTrees(Collection<Tree> trees) {
        assert trees.size() >= 2;

        // For various trees to be combined, we require them to be "disjoint". Check this.
        // TODO: This might be a little bit too strict.
        final Iterator<Tree> iterator = trees.iterator();
        final Tree firstTree = iterator.next();
        BitSet combinationSettledIndices = copy(firstTree.settledDestinationIndices);
        int maxSettledIndices = combinationSettledIndices.cardinality();
        final HashSet<ChannelDescriptor> employedChannelDescriptors = new HashSet<>(firstTree.employedChannelDescriptors);
        int maxVisitedChannelDescriptors = employedChannelDescriptors.size();
        TimeEstimate costs = firstTree.costs;
        TreeVertex newRoot = new TreeVertex(firstTree.root.channelDescriptor, firstTree.root.settledIndices);
        newRoot.copyEdgesFrom(firstTree.root);

        while (iterator.hasNext()) {
            final Tree ithTree = iterator.next();

            combinationSettledIndices.or(ithTree.settledDestinationIndices);
            maxSettledIndices += ithTree.settledDestinationIndices.cardinality();
            if (maxSettledIndices > combinationSettledIndices.cardinality()) {
                return null;
            }
            employedChannelDescriptors.addAll(ithTree.employedChannelDescriptors);
            maxVisitedChannelDescriptors += ithTree.employedChannelDescriptors.size() - 1; // NB: -1 for the root
            if (maxVisitedChannelDescriptors > employedChannelDescriptors.size()) {
                return null;
            }

            costs = costs.plus(ithTree.costs);
            newRoot.copyEdgesFrom(ithTree.root);
        }

        // If all tests are passed, create the combination.
        final Tree mergedTree = new Tree(newRoot, combinationSettledIndices);
        mergedTree.costs = costs;
        mergedTree.employedChannelDescriptors.addAll(employedChannelDescriptors);
        return mergedTree;
    }

    /**
     * Creates a copy of the given {@code bitSet}.
     */
    private static BitSet copy(BitSet bitSet) {
        return (BitSet) bitSet.clone();
    }


    /**
     * Finds the shortest tree between the {@link #startChannelDescriptor} and the {@link #destChannelDescriptorSets}.
     */
    private class ShortestTreeSearcher extends OneTimeExecutable {

        private final OutputSlot<?> sourceOutput;

        private final CardinalityEstimate cardinality;

        private final ChannelDescriptor startChannelDescriptor;

        private final Channel sourceChannel, startChannel;

        private final Collection<ChannelDescriptor> previsitedChannels;

        private final List<InputSlot<?>> destInputs;

        private final List<Set<ChannelDescriptor>> destChannelDescriptorSets;

        private final OptimizationContext optimizationContext;

        private final Configuration configuration;

        private Map<Set<ChannelDescriptor>, BitSet> kernelDestChannelDescriptorSetsToIndices;

        private Map<ChannelDescriptor, BitSet> kernelDestChannelDescriptorsToIndices;

        private Map<ChannelConversion, TimeEstimate> conversionTimeCache = new HashMap<>();

        private Junction result = null;

        private ShortestTreeSearcher(OutputSlot<?> sourceOutput,
                                     Channel existingChannel,
                                     List<InputSlot<?>> destInputs,
                                     OptimizationContext optimizationContext,
                                     Configuration configuration) {
            this.sourceOutput = sourceOutput;
            final ExecutionOperator outputOperator = (ExecutionOperator) this.sourceOutput.getOwner();
            final OptimizationContext.OperatorContext operatorContext = optimizationContext.getOperatorContext(outputOperator);
            assert operatorContext != null : String.format("Optimization info for %s missing.", outputOperator);
            this.cardinality = operatorContext.getOutputCardinality(this.sourceOutput.getIndex());
            if (existingChannel != null) {
                Channel allegedSourceChannel = existingChannel;
                this.previsitedChannels = new ArrayList<>(4);
                while (allegedSourceChannel.getProducer().getOperator() != outputOperator) {
                    allegedSourceChannel = OptimizationUtils.getPredecessorChannel(allegedSourceChannel);
                    this.previsitedChannels.add(allegedSourceChannel.getDescriptor());
                }
                this.sourceChannel = allegedSourceChannel;
                this.startChannel = existingChannel.copy();
                this.startChannelDescriptor = this.startChannel.getDescriptor();
            } else {
                this.startChannelDescriptor = outputOperator.getOutputChannelDescriptor(this.sourceOutput.getIndex());
                this.sourceChannel = null;
                this.previsitedChannels = Collections.emptyList();
                this.startChannel = null;
            }
            this.destInputs = destInputs;
            this.destChannelDescriptorSets = RheemCollections.map(destInputs, this::resolveSupportedChannels);
            assert this.destChannelDescriptorSets.stream().noneMatch(Collection::isEmpty);
            this.optimizationContext = new OptimizationContext(optimizationContext);
            this.configuration = configuration;
        }

        public Junction getJunction() {
            this.tryExecute();
            return this.result;
        }

        /**
         * Find the supported {@link ChannelDescriptor}s for the given {@link InputSlot}. If the latter is a
         * "loop invariant" {@link InputSlot}, then require to only reusable {@link ChannelDescriptor}.
         *
         * @param input for which supported {@link ChannelDescriptor}s are requested
         * @return all eligible {@link ChannelDescriptor}s
         */
        private Set<ChannelDescriptor> resolveSupportedChannels(final InputSlot<?> input) {
            final ExecutionOperator owner = (ExecutionOperator) input.getOwner();
            final List<ChannelDescriptor> supportedInputChannels = owner.getSupportedInputChannels(input.getIndex());
            if (input.isLoopInvariant()) {
                // Loop input is needed in several iterations and must therefore be reusable.
                return supportedInputChannels.stream().filter(ChannelDescriptor::isReusable).collect(Collectors.toSet());
            } else {
                return RheemCollections.asSet(supportedInputChannels);
            }
        }

        @Override
        protected void doExecute() {
            // Make the search problem easier by condensing the search query.
            this.kernelizeChannelRequests();

            // Start from the root vertex.
            final Tree tree = this.searchTree();
            if (tree != null) {
                this.createJunction(tree);
            } else {
                logger.debug("Could not connect {} with {}.", this.sourceOutput, this.destInputs);
            }
        }

        /**
         * Rule out any non-reusable {@link ChannelDescriptor}s in recurring {@link ChannelDescriptor} sets.
         *
         * @see #kernelDestChannelDescriptorSetsToIndices
         * @see #kernelDestChannelDescriptorsToIndices
         */
        private void kernelizeChannelRequests() {
            // Merge equal Channel requests.
            this.kernelDestChannelDescriptorSetsToIndices = new HashMap<>(this.destChannelDescriptorSets.size());
            int index = 0;
            for (Set<ChannelDescriptor> destChannelDescriptorSet : this.destChannelDescriptorSets) {
                final BitSet indices = this.kernelDestChannelDescriptorSetsToIndices.computeIfAbsent(
                        destChannelDescriptorSet, key -> new BitSet(this.destChannelDescriptorSets.size())
                );
                indices.set(index++);
            }

            // Strip off the non-reusable, superfluous ChannelDescriptors.
            Collection<Tuple<Set<ChannelDescriptor>, BitSet>> channelsToIndicesChanges = new LinkedList<>();
            final Iterator<Map.Entry<Set<ChannelDescriptor>, BitSet>> iterator = this.kernelDestChannelDescriptorSetsToIndices.entrySet().iterator();
            while (iterator.hasNext()) {
                final Map.Entry<Set<ChannelDescriptor>, BitSet> entry = iterator.next();
                final BitSet indices = entry.getValue();
                if (indices.cardinality() < 2) continue;

                Set<ChannelDescriptor> channelDescriptors = entry.getKey();
                int numReusableChannels = (int) channelDescriptors.stream().filter(ChannelDescriptor::isReusable).count();
                if (numReusableChannels == 0 || numReusableChannels == channelDescriptors.size()) continue;

                iterator.remove();
                channelDescriptors = new HashSet<>(channelDescriptors);
                channelDescriptors.removeIf(channelDescriptor -> !channelDescriptor.isReusable());
                channelsToIndicesChanges.add(new Tuple<>(channelDescriptors, indices));
            }
            for (Tuple<Set<ChannelDescriptor>, BitSet> channelsToIndicesChange : channelsToIndicesChanges) {
                this.kernelDestChannelDescriptorSetsToIndices.computeIfAbsent(
                        channelsToIndicesChange.getField0(),
                        key -> new BitSet(this.destChannelDescriptorSets.size())
                ).or(channelsToIndicesChange.getField1());
            }

            // Index the requested
            this.kernelDestChannelDescriptorsToIndices = new HashMap<>();
            for (Map.Entry<Set<ChannelDescriptor>, BitSet> entry : this.kernelDestChannelDescriptorSetsToIndices.entrySet()) {
                final Set<ChannelDescriptor> channelDescriptorSet = entry.getKey();
                final BitSet indices = entry.getValue();

                for (ChannelDescriptor channelDescriptor : channelDescriptorSet) {
                    this.kernelDestChannelDescriptorsToIndices.merge(channelDescriptor, indices, this::union);
                }
            }
        }

        private BitSet union(BitSet i1, BitSet i2) {
            i1.or(i2);
            return i1;
        }

        /**
         * Starts the actual search.
         */
        private Tree searchTree() {
            final HashSet<ChannelDescriptor> visitedChannelDescriptors = new HashSet<>(this.previsitedChannels);
            visitedChannelDescriptors.add(this.startChannelDescriptor);
            final Map<BitSet, Tree> solutions = this.enumerate(visitedChannelDescriptors, this.startChannelDescriptor, EMPTY_BITSET);
            BitSet requestedIndices = new BitSet(this.destChannelDescriptorSets.size());
            requestedIndices.flip(0, this.destChannelDescriptorSets.size());
            return solutions.get(requestedIndices);
        }

        /**
         * Recursive {@link Tree} enumeration strategy.
         *
         * @param visitedChannelDescriptors previously visited {@link ChannelDescriptor}s (inclusive of {@code channelDescriptor};
         *                                  can be altered but must be in original state before leaving the method
         * @param channelDescriptor         the currently enumerated {@link ChannelDescriptor}
         * @param settledDestinationIndices indices of destinations that have already been reached via the
         *                                  {@code visitedChannelDescriptors} (w/o {@code channelDescriptor};
         *                                  can be altered but must be in original state before leaving the method
         * @return solutions to the search problem reachable from this node; {@link Tree}s must still be rerooted
         */
        public Map<BitSet, Tree> enumerate(
                Set<ChannelDescriptor> visitedChannelDescriptors,
                ChannelDescriptor channelDescriptor,
                BitSet settledDestinationIndices) {

            // Mapping from settled indices to the cheapest tree settling them. Will be the return value.
            Map<BitSet, Tree> newSolutions = new HashMap<>();
            Tree newSolution;

            // Check if current path is a (new) solution.
            // TODO: Check whether the channelDescriptor is reusable.
            final BitSet newSettledIndices =
                    (BitSet) this.kernelDestChannelDescriptorsToIndices.getOrDefault(channelDescriptor, EMPTY_BITSET).clone();
            newSettledIndices.andNot(settledDestinationIndices);
            if (!newSettledIndices.isEmpty()) {
                // Create a new solution.
                settledDestinationIndices.or(newSettledIndices);
                newSolution = new Tree(new TreeVertex(channelDescriptor, newSettledIndices), copy(settledDestinationIndices));
                settledDestinationIndices.andNot(newSettledIndices);
                newSolutions.put(newSolution.settledDestinationIndices, newSolution);

                // Check if all destinations are settled.
                if (newSolution.settledDestinationIndices.cardinality() == this.destChannelDescriptorSets.size()) {
                    return newSolutions;
                }
            }

            // For each outgoing edge, explore all combinations of reachable target indices.
            if (channelDescriptor.isReusable()) {
                // When descending, "pick" the newly settled destinations only for reusable ChannelDescriptors.
                settledDestinationIndices.or(newSettledIndices);
            }
            final List<ChannelConversion> channelConversions =
                    ChannelConversionGraph.this.conversions.getOrDefault(channelDescriptor, Collections.emptyList());
            final List<Map<BitSet, Tree>> childSolutionSets = new ArrayList<>(channelConversions.size());
            for (ChannelConversion channelConversion : channelConversions) {
                final ChannelDescriptor targetChannelDescriptor = channelConversion.getTargetChannelDescriptor();
                if (visitedChannelDescriptors.add(targetChannelDescriptor)) {
                    final Map<BitSet, Tree> childSolutions = this.enumerate(
                            visitedChannelDescriptors,
                            targetChannelDescriptor,
                            settledDestinationIndices
                    );
                    childSolutions.values().forEach(
                            tree -> tree.reroot(
                                    channelDescriptor,
                                    newSettledIndices,
                                    channelConversion,
                                    this.getTimeEstimate(channelConversion)
                            )
                    );
                    childSolutionSets.add(childSolutions);

                    visitedChannelDescriptors.remove(targetChannelDescriptor);
                }
            }
            settledDestinationIndices.andNot(newSettledIndices);

            // Merge the childSolutionSets into the newSolutions.
            // Each childSolutionSet corresponds to a traversed outgoint ChannelConversion.

            // At first, consider the childSolutionSet for each outgoing ChannelConversion individually.
            for (Map<BitSet, Tree> childSolutionSet : childSolutionSets) {
                // Each childSolutionSet its has a mapping from settled indices to trees.
                for (Map.Entry<BitSet, Tree> bitSetTreeEntry : childSolutionSet.entrySet()) {
                    // Update newSolutions if the current tree is cheaper or settling new indices.
                    final BitSet childSolutionSettledIndices = bitSetTreeEntry.getKey();
                    final Tree tree = bitSetTreeEntry.getValue();
                    newSolutions.merge(childSolutionSettledIndices, tree, ChannelConversionGraph.this::selectCheaperTree);
                }
            }


            // If the current Channel/vertex is reusable, also detect valid combinations.
            // Check if the combinations yield new solutions.
            if (channelDescriptor.isReusable() && childSolutionSets.size() > 1) {
                // TODO: We could do a better job here if we would consider the "kernelized" destinations.
                int numUnreachedDestionations = this.destChannelDescriptorSets.size() - newSettledIndices.cardinality() - settledDestinationIndices.cardinality();
                if (numUnreachedDestionations >= 2) {
                    final Collection<List<Map<BitSet, Tree>>> childSolutionSetCombinations = RheemCollections.createPowerList(childSolutionSets, numUnreachedDestionations);
                    childSolutionSetCombinations.removeIf(e -> e.size() < 2);
                    for (List<Tree> solutionCombination : RheemCollections.streamedCrossProduct(RheemCollections.map(childSolutionSets, Map::values))) {
                        final Tree tree = ChannelConversionGraph.this.mergeTrees(solutionCombination);
                        if (tree != null) {
                            newSolutions.merge(tree.settledDestinationIndices, tree, ChannelConversionGraph.this::selectCheaperTree);
                        }
                    }
                }
            }

            return newSolutions;
        }

        private TimeEstimate getTimeEstimate(ChannelConversion channelConversion) {
            return this.conversionTimeCache.computeIfAbsent(
                    channelConversion,
                    key -> key.estimateConversionTime(this.cardinality, this.configuration)
            );
        }

        private void createJunction(Tree tree) {
            // Create the a new Junction.
            final Junction junction = new Junction(this.sourceOutput, this.destInputs, this.optimizationContext);

            // Create the Channels and ExecutionTasks.
            Channel sourceChannel = this.sourceChannel == null ?
                    this.startChannelDescriptor.createChannel(this.sourceOutput, this.configuration) :
                    this.sourceChannel;
            junction.setSourceChannel(sourceChannel);
            Channel startChannel = this.startChannel == null ? sourceChannel : this.startChannel;
            this.createJunctionAux(tree.root, startChannel, junction, true);

            // Assign appropriate LoopSubplans to the newly created ExecutionTasks.
            //
            // Determine the LoopSubplan from the "source side" of the Junction.
            final OutputSlot<?> sourceOutput = sourceChannel.getProducerSlot();
            final ExecutionOperator sourceOperator = (ExecutionOperator) sourceOutput.getOwner();
            final LoopSubplan sourceLoop =
                    (!sourceOperator.isLoopHead() || sourceOperator.isFeedforwardOutput(sourceOutput)) ?
                            sourceOperator.getInnermostLoop() : null;

            if (sourceLoop != null) {
                // If the source side is determining a LoopSubplan, it should be what the "target sides" request.
                for (int destIndex = 0; destIndex < this.destInputs.size(); destIndex++) {
                    assert this.destInputs.get(destIndex).getOwner().getInnermostLoop() == sourceLoop :
                            String.format(
                                    "Expected that %s would belong to %s, just as %d.",
                                    this.destInputs.get(destIndex), sourceLoop, sourceOutput
                            );
                    Channel targetChannel = junction.getTargetChannel(destIndex);
                    while (targetChannel != sourceChannel) {
                        final ExecutionTask producer = targetChannel.getProducer();
                        producer.getOperator().setContainer(sourceLoop);
                        assert producer.getNumInputChannels() == 1 : String.format(
                                "Glue operator %s was expected to have exactly one input channel.",
                                producer
                        );
                        targetChannel = producer.getInputChannel(0);
                    }
                }

            } else {
                // TODO:
                // Try to find for each distinct target LoopSubplan a "stallable" Channel, thereby ensuring not to
                // assign ExecutionTasks twice.
//                TIntCollection looplessDests = new TIntLinkedList();
//                Map<LoopSubplan, TIntCollection> loopDests = new HashMap<>();
//                for (int destIndex = 0; destIndex < this.destInputs.size(); destIndex++) {
//                    final LoopSubplan targetLoop = this.destInputs.get(destIndex).getOwner().getInnermostLoop();
//                    Channel targetChannel = junction.getTargetChannel(destIndex);
//                    if (targetLoop == null) {
//                        looplessDests.add(destIndex);
//                    } else {
//                        loopDests.computeIfAbsent(targetLoop, key -> new TIntLinkedList()).add(destIndex);
//                    }
//                }
            }

            this.result = junction;
        }

        private void createJunctionAux(TreeVertex vertex, Channel channel, Junction junction, boolean isOnAllPaths) {
            channel.setBreakingProhibited(!isOnAllPaths);

            // A bit of a hacky detail: declared settled indices of the channel are only valid if the channel can be
            // reused or if it is "terminal". Otherwise, the search algorithm will have neglected that settled index.
            if (channel.isReusable() || vertex.outEdges.isEmpty()) {
                for (int index = vertex.settledIndices.nextSetBit(0); index >= 0; index = vertex.settledIndices.nextSetBit(index + 1)) {
                    junction.setTargetChannel(index, channel);
                }
            }
            isOnAllPaths &= vertex.settledIndices.isEmpty() && vertex.outEdges.size() <= 1;
            for (TreeEdge edge : vertex.outEdges) {
                final ChannelConversion channelConversion = edge.channelConversion;
                final Channel targetChannel = channelConversion.convert(channel, this.configuration);
                if (targetChannel != channel) {
<<<<<<< HEAD
                    targetChannel.getProducer().getOperator().setName(String.format(
                            "convert %s", junction.getSourceOutput()
                    ));
=======
                    final ExecutionOperator conversionOperator = targetChannel.getProducer().getOperator();
                    conversionOperator.setName(String.format(
                            "convert %s", junction.getSourceOutput()
                    ));
                    junction.register(conversionOperator, this.getTimeEstimate(channelConversion));
>>>>>>> 4136b5f7
                }
                this.createJunctionAux(edge.destination, targetChannel, junction, isOnAllPaths);
            }
        }


    }

    /**
     * A tree consisting of {@link TreeVertex}es connected by {@link TreeEdge}s.
     */
    private class Tree {

        private TreeVertex root;

        private final BitSet settledDestinationIndices;

        private final Set<ChannelDescriptor> employedChannelDescriptors = new HashSet<>();

        private TimeEstimate costs = TimeEstimate.ZERO;

        Tree(TreeVertex root, BitSet settledDestinationIndices) {
            this.root = root;
            this.settledDestinationIndices = settledDestinationIndices;
            this.employedChannelDescriptors.add(root.channelDescriptor);
        }

        void reroot(ChannelDescriptor newRootChannelDescriptor,
                    BitSet settledIndices,
                    ChannelConversion newToObsoleteRootConversion,
                    TimeEstimate costs) {
            this.employedChannelDescriptors.add(newRootChannelDescriptor);
            final TreeVertex newRoot = new TreeVertex(newRootChannelDescriptor, settledIndices);
            newRoot.linkTo(newToObsoleteRootConversion, this.root);
            this.root = newRoot;
            this.costs = this.costs.plus(costs);
        }
    }

    /**
     * Vertex in a {@link Tree}.
     */
    private static class TreeVertex {

        private final ChannelDescriptor channelDescriptor;

        private final List<TreeEdge> outEdges;

        private final BitSet settledIndices;

        private TreeVertex(ChannelDescriptor channelDescriptor, BitSet settledIndices) {
            this.channelDescriptor = channelDescriptor;
            this.settledIndices = settledIndices;
            this.outEdges = new ArrayList<>(4);
        }

        private void linkTo(ChannelConversion channelConversion, TreeVertex destination) {
            this.outEdges.add(new TreeEdge(channelConversion, destination));
        }

        private void copyEdgesFrom(TreeVertex that) {
            assert this.channelDescriptor.equals(that.channelDescriptor);
            this.outEdges.addAll(that.outEdges);
        }

    }

    /**
     * Edge in a {@link Tree}.
     */
    private static class TreeEdge {

        private final TreeVertex destination;

        private final ChannelConversion channelConversion;

        private TreeEdge(ChannelConversion channelConversion, TreeVertex destination) {
            this.channelConversion = channelConversion;
            this.destination = destination;
        }
    }
}<|MERGE_RESOLUTION|>--- conflicted
+++ resolved
@@ -512,17 +512,11 @@
                 final ChannelConversion channelConversion = edge.channelConversion;
                 final Channel targetChannel = channelConversion.convert(channel, this.configuration);
                 if (targetChannel != channel) {
-<<<<<<< HEAD
-                    targetChannel.getProducer().getOperator().setName(String.format(
-                            "convert %s", junction.getSourceOutput()
-                    ));
-=======
                     final ExecutionOperator conversionOperator = targetChannel.getProducer().getOperator();
                     conversionOperator.setName(String.format(
                             "convert %s", junction.getSourceOutput()
                     ));
                     junction.register(conversionOperator, this.getTimeEstimate(channelConversion));
->>>>>>> 4136b5f7
                 }
                 this.createJunctionAux(edge.destination, targetChannel, junction, isOnAllPaths);
             }
