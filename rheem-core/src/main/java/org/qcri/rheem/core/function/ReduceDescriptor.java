package org.qcri.rheem.core.function;

import org.qcri.rheem.core.optimizer.costs.LoadEstimator;
import org.qcri.rheem.core.types.BasicDataUnitType;
import org.qcri.rheem.core.types.DataUnitGroupType;

import java.util.function.BinaryOperator;

/**
 * This descriptor pertains to functions that take multiple data units and aggregate them into a single data unit
 * by means of a tree-like fold, i.e., using a commutative, associative function..
 */
public class ReduceDescriptor<Type> extends FunctionDescriptor {

    private final DataUnitGroupType<Type> inputType;

    private final BasicDataUnitType<Type> outputType;

    private final SerializableBinaryOperator<Type> javaImplementation;

    public ReduceDescriptor(DataUnitGroupType<Type> inputType, BasicDataUnitType<Type> outputType,
<<<<<<< HEAD
                            SerializableBinaryOperator<Type> javaImplementation) {
=======
                            BinaryOperator<Type> javaImplementation) {
        this(inputType, outputType, javaImplementation,
                LoadEstimator.createFallback(1, 1),
                LoadEstimator.createFallback(1, 1));
    }

    public ReduceDescriptor(DataUnitGroupType<Type> inputType, BasicDataUnitType<Type> outputType,
                            BinaryOperator<Type> javaImplementation, LoadEstimator cpuLoadEstimator,
                            LoadEstimator memoryLoadEstimator) {
        super(cpuLoadEstimator, memoryLoadEstimator);
>>>>>>> bb2339a7
        this.inputType = inputType;
        this.outputType = outputType;
        this.javaImplementation = javaImplementation;
    }

<<<<<<< HEAD
    public ReduceDescriptor(Class<? extends Type> inputType, SerializableBinaryOperator<Type> javaImplementation) {
        this(
                DataUnitType.createGroupedUnchecked(inputType),
                DataUnitType.createBasicUnchecked(inputType),
                javaImplementation
        );
    }
=======
>>>>>>> bb2339a7

    /**
     * This is function is not built to last. It is thought to help out devising programs while we are still figuring
     * out how to express functions in a platform-independent way.
     *
     * @return a function that can perform the reduce
     */
    public BinaryOperator<Type> getJavaImplementation() {
        return this.javaImplementation;
    }

    /**
     * In generic code, we do not have the type parameter values of operators, functions etc. This method avoids casting issues.
     *
     * @return this instance with type parameters set to {@link Object}
     */
    @SuppressWarnings("unchecked")
    public ReduceDescriptor<Object> unchecked() {
        return (ReduceDescriptor<Object>) this;
    }

}<|MERGE_RESOLUTION|>--- conflicted
+++ resolved
@@ -3,6 +3,7 @@
 import org.qcri.rheem.core.optimizer.costs.LoadEstimator;
 import org.qcri.rheem.core.types.BasicDataUnitType;
 import org.qcri.rheem.core.types.DataUnitGroupType;
+import org.qcri.rheem.core.types.DataUnitType;
 
 import java.util.function.BinaryOperator;
 
@@ -19,26 +20,21 @@
     private final SerializableBinaryOperator<Type> javaImplementation;
 
     public ReduceDescriptor(DataUnitGroupType<Type> inputType, BasicDataUnitType<Type> outputType,
-<<<<<<< HEAD
                             SerializableBinaryOperator<Type> javaImplementation) {
-=======
-                            BinaryOperator<Type> javaImplementation) {
         this(inputType, outputType, javaImplementation,
                 LoadEstimator.createFallback(1, 1),
                 LoadEstimator.createFallback(1, 1));
     }
 
     public ReduceDescriptor(DataUnitGroupType<Type> inputType, BasicDataUnitType<Type> outputType,
-                            BinaryOperator<Type> javaImplementation, LoadEstimator cpuLoadEstimator,
+                            SerializableBinaryOperator<Type> javaImplementation, LoadEstimator cpuLoadEstimator,
                             LoadEstimator memoryLoadEstimator) {
         super(cpuLoadEstimator, memoryLoadEstimator);
->>>>>>> bb2339a7
         this.inputType = inputType;
         this.outputType = outputType;
         this.javaImplementation = javaImplementation;
     }
 
-<<<<<<< HEAD
     public ReduceDescriptor(Class<? extends Type> inputType, SerializableBinaryOperator<Type> javaImplementation) {
         this(
                 DataUnitType.createGroupedUnchecked(inputType),
@@ -46,8 +42,7 @@
                 javaImplementation
         );
     }
-=======
->>>>>>> bb2339a7
+
 
     /**
      * This is function is not built to last. It is thought to help out devising programs while we are still figuring
