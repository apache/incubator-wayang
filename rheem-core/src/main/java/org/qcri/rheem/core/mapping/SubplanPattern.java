package org.qcri.rheem.core.mapping;

import org.qcri.rheem.core.plan.*;

import java.util.*;

/**
 * A subplan pattern describes a class of subplans in a {@link org.qcri.rheem.core.plan.PhysicalPlan}.
 * <p><i>NB: Currently, only such patterns are tested and supported that form a chain of operators, i.e., no DAGs
 * are allowed and at most one input and one output operator.</i></p>
 */
public class SubplanPattern extends OperatorBase {

    private final OperatorPattern inputPattern, outputPattern;

    public SubplanPattern(OperatorPattern inputPattern, OperatorPattern outputPattern) {
        super(inputPattern.getAllInputs(), outputPattern.getAllOutputs(), null);
        this.inputPattern = inputPattern;
        this.outputPattern = outputPattern;
    }

    /**
     * Creates a new instance that matches only a single operator.
     *
     * @param operatorPattern the only operator pattern
     * @return the new instance
     */
    public static final SubplanPattern createSingleton(OperatorPattern operatorPattern) {
        return fromOperatorPatterns(operatorPattern, operatorPattern);
    }

    /**
     * Creates a new instance that matches a graph of operator patterns.
     *
     * @param inputOperatorPattern  the only operator pattern that has inputs wrt. the subplan pattern
     * @param outputOperatorPattern the only operator pattern that has outputs wrt. the subplan pattern
     * @return the new instance
     */
    public static final SubplanPattern fromOperatorPatterns(OperatorPattern inputOperatorPattern,
                                                            OperatorPattern outputOperatorPattern) {
        return new SubplanPattern(inputOperatorPattern, outputOperatorPattern);
    }

    /**
     * Match this pattern against a plan.
     *
     * @param plan     the plan to match against
     * @param minEpoch the (inclusive) minimum epoch value for matched subplans
     * @return all matches
     */
    public List<SubplanMatch> match(PhysicalPlan plan, int minEpoch) {
        return new Matcher(minEpoch).match(plan);
    }

    public OperatorPattern getInputPattern() {
        return this.inputPattern;
    }

    public OperatorPattern getOutputPattern() {
        return this.outputPattern;
    }

    @Override
    public <Payload, Return> Return accept(TopDownPlanVisitor<Payload, Return> visitor, OutputSlot<?> outputSlot, Payload payload) {
        throw new RuntimeException("Pattern does not accept visitors.");
    }

    /**
     * This class encapsulates the functionality to match a subplan pattern against a plan. It works as follows:
     * <ol>
     * <li>for each operator in the plan, start a new match attempt</li>
     * <li>iterate through the graph pattern</li>
     * <li>co-iterate the actual graph</li>
     * <li>if we could co-iterate the two, create a match for the match attempt</li>
     * </ol>
     */
    private class Matcher {

        /**
         * Operators that have been considered to match against this pattern's sink.
         */
        final private Set<Operator> visitedOutputOperators = new HashSet<>();

        /**
         * Collects all the matches.
         */
        final private List<SubplanMatch> matches = new LinkedList<>();

        /**
         * @param minEpoch the (inclusive) minimum epoch value for matched subplans
         */
        private final int minEpoch;

        public Matcher(int minEpoch) {
            this.minEpoch = minEpoch;
        }

        public List<SubplanMatch> match(PhysicalPlan plan) {
            new PlanTraversal(true, false)
                    .withCallback(this::attemptMatchFrom)
                    .traverse(plan.getSinks());
            // TODO: Traverse subplans and alternatives correctly!
            return this.matches;
        }

        /**
         * Try to match the given operator pattern..
         *
         * @param operator the operator that should be matched with the operator pattern
         */
        private void attemptMatchFrom(Operator operator, InputSlot<?> fromInputSlot, OutputSlot<?> fromOutputSlot) {
            if (fromInputSlot != null) {
                throw new IllegalStateException("Cannot handle downstream traversals.");
            }

            // Try to make a match starting from the currently visited operator.
            final SubplanMatch subplanMatch = new SubplanMatch(SubplanPattern.this);
            match(SubplanPattern.this.outputPattern, operator, fromOutputSlot, subplanMatch);
        }

        /**
         * Recursively match the given operator pattern and operator including their input operators.
         */
        private void match(OperatorPattern pattern,
                           Operator operator,
                           OutputSlot<?> trackedOutputSlot,
                           SubplanMatch subplanMatch) {

<<<<<<< HEAD
            if (pattern.getNumInputs() > 1 && Arrays.stream(pattern.getAllInputs()).anyMatch(inputSlot -> inputSlot.getOccupant() != null)) {
                throw new RuntimeException("Cannot match pattern: Operator with more than one occupied input not supported, yet.");
            }
=======
//            if (pattern.getNumInputs() > 1) {
//                throw new RuntimeException("Cannot match pattern: Operator with more than one input not supported, yet.");
//            }
>>>>>>> e8f49ee9

            if (operator instanceof Subplan) {
                if (trackedOutputSlot == null) {
                    match(pattern, ((Subplan) operator).getSink(), trackedOutputSlot, subplanMatch);
                } else {
                    final OutputSlot<?> innerOutputSlot = ((Subplan) operator).traceOutput(trackedOutputSlot);
                    match(pattern, innerOutputSlot.getOwner(), innerOutputSlot, subplanMatch);
                }

            } else if (operator instanceof OperatorAlternative) {
                for (OperatorAlternative.Alternative alternative : ((OperatorAlternative) operator).getAlternatives()) {
                    SubplanMatch subplanMatchCopy = new SubplanMatch(subplanMatch);
                    if (trackedOutputSlot == null) {
                        match(pattern, alternative.getSink(), trackedOutputSlot, subplanMatchCopy);
                    } else {
                        final OutputSlot<?> innerOutputSlot = alternative.traceOutput(trackedOutputSlot);
                        match(pattern, innerOutputSlot.getOwner(), innerOutputSlot, subplanMatchCopy);
                    }
                }

            } else if (operator instanceof OperatorAlternative.Alternative) {
                throw new IllegalStateException("Should not match against " +
                        OperatorAlternative.Alternative.class.getSimpleName());

            } else {
                // Try to match the co-iterated operator (pattern).
                final OperatorMatch operatorMatch = pattern.match(operator);
                if (operatorMatch == null) {
                    // If match was not successful, abort. NB: This might change if we have, like, real graph patterns.
                    return;
                }

                subplanMatch.addOperatorMatch(operatorMatch);

                // Now we need to try to match all the input operator patterns.
                boolean isTerminalOperator = true;
                for (int inputIndex = 0; inputIndex < operator.getNumInputs(); inputIndex++) {
                    final OperatorPattern inputOperatorPattern = (OperatorPattern) pattern.getInputOperator(inputIndex);
                    if (inputOperatorPattern == null) {
                        continue;
                    }
                    isTerminalOperator = false;
                    final InputSlot<?> outerInputSlot = operator.getOutermostInputSlot(operator.getInput(inputIndex));
                    final OutputSlot<?> occupant = outerInputSlot.getOccupant();
                    if (occupant != null) {
                        match(inputOperatorPattern, occupant.getOwner(), occupant, subplanMatch);
                    }

                }

                if (isTerminalOperator && subplanMatch.getMaximumEpoch() >= this.minEpoch) {
                    this.matches.add(subplanMatch);
                }
            }
        }
    }
}<|MERGE_RESOLUTION|>--- conflicted
+++ resolved
@@ -126,15 +126,13 @@
                            OutputSlot<?> trackedOutputSlot,
                            SubplanMatch subplanMatch) {
 
-<<<<<<< HEAD
-            if (pattern.getNumInputs() > 1 && Arrays.stream(pattern.getAllInputs()).anyMatch(inputSlot -> inputSlot.getOccupant() != null)) {
+            if (pattern.getNumInputs() > 1 &&
+                    Arrays.stream(pattern.getAllInputs())
+                            .map(InputSlot::getOccupant)
+                            .filter(Objects::nonNull)
+                            .count() > 1) {
                 throw new RuntimeException("Cannot match pattern: Operator with more than one occupied input not supported, yet.");
             }
-=======
-//            if (pattern.getNumInputs() > 1) {
-//                throw new RuntimeException("Cannot match pattern: Operator with more than one input not supported, yet.");
-//            }
->>>>>>> e8f49ee9
 
             if (operator instanceof Subplan) {
                 if (trackedOutputSlot == null) {
