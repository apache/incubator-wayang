--- conflicted
+++ resolved
@@ -132,15 +132,10 @@
 
         // Refine stages as much as necessary
         this.refineStages();
-<<<<<<< HEAD
-        for (InterimStage stage : this.allStages) {
-            this.logger.debug("Final stage {}: {}", stage, stage.getTasks());
-=======
         if (this.logger.isDebugEnabled()) {
             for (InterimStage stage : this.allStages) {
                 this.logger.debug("Final stage {}: {}", stage, stage.getTasks());
             }
->>>>>>> dc150ff2
         }
 
         // Assemble the ExecutionPlan.
